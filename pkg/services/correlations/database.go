package correlations

import (
	"context"

	"github.com/grafana/grafana/pkg/infra/db"
	"github.com/grafana/grafana/pkg/services/datasources"
	"github.com/grafana/grafana/pkg/services/quota"
	"github.com/grafana/grafana/pkg/util"
)

// createCorrelation adds a correlation
func (s CorrelationsService) createCorrelation(ctx context.Context, cmd CreateCorrelationCommand) (Correlation, error) {
	correlation := Correlation{
		UID:         util.GenerateShortUID(),
		OrgID:       cmd.OrgId,
		SourceUID:   cmd.SourceUID,
		TargetUID:   cmd.TargetUID,
		Label:       cmd.Label,
		Description: cmd.Description,
		Config:      cmd.Config,
		Provisioned: cmd.Provisioned,
	}

	err := s.SQLStore.WithTransactionalDbSession(ctx, func(session *db.Session) error {
		var err error

		query := &datasources.GetDataSourceQuery{
			OrgID: cmd.OrgId,
			UID:   cmd.SourceUID,
		}
		_, err = s.DataSourceService.GetDataSource(ctx, query)
		if err != nil {
			return ErrSourceDataSourceDoesNotExists
		}

		if cmd.TargetUID != nil {
			if _, err = s.DataSourceService.GetDataSource(ctx, &datasources.GetDataSourceQuery{
				OrgID: cmd.OrgId,
				UID:   *cmd.TargetUID,
			}); err != nil {
				return ErrTargetDataSourceDoesNotExists
			}
		}

		_, err = session.Insert(correlation)
		if err != nil {
			return err
		}

		return nil
	})

	if err != nil {
		return Correlation{}, err
	}

	return correlation, nil
}

func (s CorrelationsService) deleteCorrelation(ctx context.Context, cmd DeleteCorrelationCommand) error {
	return s.SQLStore.WithDbSession(ctx, func(session *db.Session) error {
		query := &datasources.GetDataSourceQuery{
			OrgID: cmd.OrgId,
			UID:   cmd.SourceUID,
		}
		_, err := s.DataSourceService.GetDataSource(ctx, query)
		if err != nil {
			return ErrSourceDataSourceDoesNotExists
		}

		correlation, err := s.GetCorrelation(ctx, GetCorrelationQuery(cmd))

		if err != nil {
			return err
		}

		if correlation.Provisioned {
			return ErrCorrelationReadOnly
		}

		deletedCount, err := session.Delete(&Correlation{UID: cmd.UID, SourceUID: cmd.SourceUID})
		if deletedCount == 0 {
			return ErrCorrelationNotFound
		}
		return err
	})
}

func (s CorrelationsService) updateCorrelation(ctx context.Context, cmd UpdateCorrelationCommand) (Correlation, error) {
	correlation := Correlation{
		UID:       cmd.UID,
		SourceUID: cmd.SourceUID,
		OrgID:     cmd.OrgId,
	}

	err := s.SQLStore.WithTransactionalDbSession(ctx, func(session *db.Session) error {
		query := &datasources.GetDataSourceQuery{
			OrgID: cmd.OrgId,
			UID:   cmd.SourceUID,
		}
		_, err := s.DataSourceService.GetDataSource(ctx, query)
		if err != nil {
			return ErrSourceDataSourceDoesNotExists
		}

		found, err := session.Get(&correlation)
		if !found {
			return ErrCorrelationNotFound
		}
		if err != nil {
			return err
		}
		if correlation.Provisioned {
			return ErrCorrelationReadOnly
		}

		if cmd.Label != nil {
			correlation.Label = *cmd.Label
			session.MustCols("label")
		}
		if cmd.Description != nil {
			correlation.Description = *cmd.Description
			session.MustCols("description")
		}
		if cmd.Config != nil {
			session.MustCols("config")
			if cmd.Config.Field != nil {
				correlation.Config.Field = *cmd.Config.Field
			}
			if cmd.Config.Type != nil {
				correlation.Config.Type = *cmd.Config.Type
			}
			if cmd.Config.Target != nil {
				correlation.Config.Target = *cmd.Config.Target
			}
			if cmd.Config.Transformations != nil {
				correlation.Config.Transformations = cmd.Config.Transformations
			}
		}

		updateCount, err := session.Where("uid = ? AND source_uid = ?", correlation.UID, correlation.SourceUID).Limit(1).Update(correlation)
		if updateCount == 0 {
			return ErrCorrelationNotFound
		}
		return err
	})

	if err != nil {
		return Correlation{}, err
	}

	return correlation, nil
}

func (s CorrelationsService) getCorrelation(ctx context.Context, cmd GetCorrelationQuery) (Correlation, error) {
	correlation := Correlation{
		UID:       cmd.UID,
		SourceUID: cmd.SourceUID,
	}

	err := s.SQLStore.WithTransactionalDbSession(ctx, func(session *db.Session) error {
		query := &datasources.GetDataSourceQuery{
			OrgID: cmd.OrgId,
			UID:   cmd.SourceUID,
		}
		if _, err := s.DataSourceService.GetDataSource(ctx, query); err != nil {
			return ErrSourceDataSourceDoesNotExists
		}

		// Correlations created before the fix #72498 may have org_id = 0, but it's deprecated and will be removed in #72325
		found, err := session.Select("correlation.*").Join("", "data_source AS dss", "correlation.source_uid = dss.uid and (correlation.org_id = 0 or dss.org_id = correlation.org_id) and dss.org_id = ?", cmd.OrgId).Join("", "data_source AS dst", "correlation.target_uid = dst.uid and dst.org_id = ?", cmd.OrgId).Where("correlation.uid = ? AND correlation.source_uid = ?", correlation.UID, correlation.SourceUID).Get(&correlation)
		if !found {
			return ErrCorrelationNotFound
		}
		return err
	})

	if err != nil {
		return Correlation{}, err
	}

	return correlation, nil
}

func (s CorrelationsService) CountCorrelations(ctx context.Context) (*quota.Map, error) {
	u := &quota.Map{}
	var err error
	count := int64(0)
	err = s.SQLStore.WithDbSession(ctx, func(sess *db.Session) error {
		q := sess.Table("correlation")
		count, err = q.Count()

		if err != nil {
			return err
		}

		tag, err := quota.NewTag(QuotaTargetSrv, QuotaTarget, quota.GlobalScope)
		if err != nil {
			return err
		}
		u.Set(tag, count)
		return nil
	})
	if err != nil {
		return nil, err
	}
	return u, err
}

func (s CorrelationsService) getCorrelationsBySourceUID(ctx context.Context, cmd GetCorrelationsBySourceUIDQuery) ([]Correlation, error) {
	correlations := make([]Correlation, 0)

	err := s.SQLStore.WithTransactionalDbSession(ctx, func(session *db.Session) error {
		query := &datasources.GetDataSourceQuery{
			OrgID: cmd.OrgId,
			UID:   cmd.SourceUID,
		}
		if _, err := s.DataSourceService.GetDataSource(ctx, query); err != nil {
			return ErrSourceDataSourceDoesNotExists
		}
		// Correlations created before the fix #72498 may have org_id = 0, but it's deprecated and will be removed in #72325
		return session.Select("correlation.*").Join("", "data_source AS dss", "correlation.source_uid = dss.uid and (correlation.org_id = 0 or dss.org_id = correlation.org_id) and dss.org_id = ?", cmd.OrgId).Join("", "data_source AS dst", "correlation.target_uid = dst.uid and dst.org_id = ?", cmd.OrgId).Where("correlation.source_uid = ?", cmd.SourceUID).Find(&correlations)
	})

	if err != nil {
		return []Correlation{}, err
	}

	return correlations, nil
}

func (s CorrelationsService) getCorrelations(ctx context.Context, cmd GetCorrelationsQuery) (GetCorrelationsResponseBody, error) {
	result := GetCorrelationsResponseBody{
		Correlations: make([]Correlation, 0),
		Page:         cmd.Page,
		Limit:        cmd.Limit,
	}

	err := s.SQLStore.WithDbSession(ctx, func(session *db.Session) error {
		offset := cmd.Limit * (cmd.Page - 1)

		// Correlations created before the fix #72498 may have org_id = 0, but it's deprecated and will be removed in #72325
		q := session.Select("correlation.*").Join("", "data_source AS dss", "correlation.source_uid = dss.uid and (correlation.org_id = 0 or dss.org_id = correlation.org_id) and dss.org_id = ? ", cmd.OrgId).Join("", "data_source AS dst", "correlation.target_uid = dst.uid and dst.org_id = ?", cmd.OrgId)

		if len(cmd.SourceUIDs) > 0 {
			q.In("dss.uid", cmd.SourceUIDs)
		}

		return q.Limit(int(cmd.Limit), int(offset)).Find(&result.Correlations)
	})
	if err != nil {
		return GetCorrelationsResponseBody{}, err
	}

	count, err := s.CountCorrelations(ctx)
	if err != nil {
		return GetCorrelationsResponseBody{}, err
	}

	tag, err := quota.NewTag(QuotaTargetSrv, QuotaTarget, quota.GlobalScope)
	if err != nil {
		return GetCorrelationsResponseBody{}, err
	}

	totalCount, _ := count.Get(tag)
	result.TotalCount = totalCount

	return result, nil
}

func (s CorrelationsService) deleteCorrelationsBySourceUID(ctx context.Context, cmd DeleteCorrelationsBySourceUIDCommand) error {
	return s.SQLStore.WithDbSession(ctx, func(session *db.Session) error {
<<<<<<< HEAD
		var err error
		if cmd.OnlyProvisioned {
			// bool in a struct needs to be in Where
			// https://github.com/go-xorm/xorm/blob/v0.7.9/engine_cond.go#L102
			_, err = session.Where("provisioned = ?", true).Delete(&Correlation{SourceUID: cmd.SourceUID})
		} else {
			_, err = session.Delete(&Correlation{SourceUID: cmd.SourceUID})
		}
=======
		// Correlations created before the fix #72498 may have org_id = 0, but it's deprecated and will be removed in #72325
		_, err := session.Where("source_uid = ? and (org_id = ? or org_id = 0)", cmd.SourceUID, cmd.OrgId).Delete(&Correlation{})
>>>>>>> 2cfbfb28
		return err
	})
}

func (s CorrelationsService) deleteCorrelationsByTargetUID(ctx context.Context, cmd DeleteCorrelationsByTargetUIDCommand) error {
	return s.SQLStore.WithDbSession(ctx, func(session *db.Session) error {
		// Correlations created before the fix #72498 may have org_id = 0, but it's deprecated and will be removed in #72325
		_, err := session.Where("source_uid = ? and (org_id = ? or org_id = 0)", cmd.TargetUID, cmd.OrgId).Delete(&Correlation{})
		return err
	})
}<|MERGE_RESOLUTION|>--- conflicted
+++ resolved
@@ -271,19 +271,14 @@
 
 func (s CorrelationsService) deleteCorrelationsBySourceUID(ctx context.Context, cmd DeleteCorrelationsBySourceUIDCommand) error {
 	return s.SQLStore.WithDbSession(ctx, func(session *db.Session) error {
-<<<<<<< HEAD
-		var err error
-		if cmd.OnlyProvisioned {
+		// Correlations created before the fix #72498 may have org_id = 0, but it's deprecated and will be removed in #72325
+		s = session.Where("source_uid = ? and (org_id = ? or org_id = 0)", cmd.SourceUID, cmd.OrgId)
+		if (cmd.OnlyProvisioned) {
 			// bool in a struct needs to be in Where
 			// https://github.com/go-xorm/xorm/blob/v0.7.9/engine_cond.go#L102
-			_, err = session.Where("provisioned = ?", true).Delete(&Correlation{SourceUID: cmd.SourceUID})
-		} else {
-			_, err = session.Delete(&Correlation{SourceUID: cmd.SourceUID})
-		}
-=======
-		// Correlations created before the fix #72498 may have org_id = 0, but it's deprecated and will be removed in #72325
-		_, err := session.Where("source_uid = ? and (org_id = ? or org_id = 0)", cmd.SourceUID, cmd.OrgId).Delete(&Correlation{})
->>>>>>> 2cfbfb28
+			s = s.And("provisioned = ?", true)
+		}
+		_, err := s.Delete(&Correlation{})
 		return err
 	})
 }
