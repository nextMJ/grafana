import { css, cx } from '@emotion/css';
import React from 'react';
import { useLocation } from 'react-router-dom';

import { GrafanaTheme2, PageLayoutType } from '@grafana/data';
import { SceneComponentProps, SceneDebugger } from '@grafana/scenes';
import { CustomScrollbar, useStyles2 } from '@grafana/ui';
import { Page } from 'app/core/components/Page/Page';
import { getNavModel } from 'app/core/selectors/navModel';
import { useSelector } from 'app/types';

import { DashboardScene } from './DashboardScene';
import { NavToolbarActions } from './NavToolbarActions';

export function DashboardSceneRenderer({ model }: SceneComponentProps<DashboardScene>) {
<<<<<<< HEAD
  const { controls, viewPanelKey, overlay } = model.useState();
=======
  const { controls, overlay, editview } = model.useState();
>>>>>>> d738b967
  const styles = useStyles2(getStyles);
  const location = useLocation();
  const navIndex = useSelector((state) => state.navIndex);
  const pageNav = model.getPageNav(location, navIndex);
<<<<<<< HEAD
  const bodyToRender = model.getBodyToRender(viewPanelKey);
=======
  const bodyToRender = model.getBodyToRender();
  const navModel = getNavModel(navIndex, 'dashboards/browse');
>>>>>>> d738b967

  if (editview) {
    return <editview.Component model={editview} />;
  }

  return (
    <Page navModel={navModel} pageNav={pageNav} layout={PageLayoutType.Custom}>
      <CustomScrollbar autoHeightMin={'100%'}>
        <div className={styles.canvasContent}>
          <NavToolbarActions dashboard={model} />

          {controls && (
            <div className={styles.controls}>
              {controls.map((control) => (
                <control.Component key={control.state.key} model={control} />
              ))}
              <SceneDebugger scene={model} key={'scene-debugger'} />
            </div>
          )}
          <div className={cx(styles.body)}>
            <bodyToRender.Component model={bodyToRender} />
          </div>
        </div>
      </CustomScrollbar>
      {overlay && <overlay.Component model={overlay} />}
    </Page>
  );
}

function getStyles(theme: GrafanaTheme2) {
  return {
    canvasContent: css({
      label: 'canvas-content',
      display: 'flex',
      flexDirection: 'column',
      padding: theme.spacing(0, 2),
      flexBasis: '100%',
      flexGrow: 1,
    }),
    body: css({
      label: 'body',
      flexGrow: 1,
      display: 'flex',
      gap: '8px',
      marginBottom: theme.spacing(2),
    }),

    controls: css({
      display: 'flex',
      flexWrap: 'wrap',
      alignItems: 'center',
      gap: theme.spacing(1),
      position: 'sticky',
      top: 0,
      background: theme.colors.background.canvas,
      zIndex: theme.zIndex.navbarFixed,
      padding: theme.spacing(2, 0),
    }),
  };
}<|MERGE_RESOLUTION|>--- conflicted
+++ resolved
@@ -13,21 +13,13 @@
 import { NavToolbarActions } from './NavToolbarActions';
 
 export function DashboardSceneRenderer({ model }: SceneComponentProps<DashboardScene>) {
-<<<<<<< HEAD
-  const { controls, viewPanelKey, overlay } = model.useState();
-=======
   const { controls, overlay, editview } = model.useState();
->>>>>>> d738b967
   const styles = useStyles2(getStyles);
   const location = useLocation();
   const navIndex = useSelector((state) => state.navIndex);
   const pageNav = model.getPageNav(location, navIndex);
-<<<<<<< HEAD
-  const bodyToRender = model.getBodyToRender(viewPanelKey);
-=======
   const bodyToRender = model.getBodyToRender();
   const navModel = getNavModel(navIndex, 'dashboards/browse');
->>>>>>> d738b967
 
   if (editview) {
     return <editview.Component model={editview} />;
