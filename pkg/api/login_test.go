package api

import (
	"encoding/hex"
	"errors"
	"fmt"
	"io/ioutil"
	"net/http"
	"net/http/httptest"
	"strings"
	"testing"

	"github.com/grafana/grafana/pkg/services/encryption/ossencryption"

	"github.com/grafana/grafana/pkg/api/dtos"
	"github.com/grafana/grafana/pkg/api/response"
	"github.com/grafana/grafana/pkg/api/routing"
	"github.com/grafana/grafana/pkg/bus"
	"github.com/grafana/grafana/pkg/components/simplejson"
	"github.com/grafana/grafana/pkg/infra/log"
	"github.com/grafana/grafana/pkg/login"
	"github.com/grafana/grafana/pkg/login/social"
	"github.com/grafana/grafana/pkg/models"
	"github.com/grafana/grafana/pkg/services/auth"
	"github.com/grafana/grafana/pkg/services/hooks"
	"github.com/grafana/grafana/pkg/services/licensing"
	"github.com/grafana/grafana/pkg/setting"
	"github.com/stretchr/testify/assert"
	"github.com/stretchr/testify/require"
)

func fakeSetIndexViewData(t *testing.T) {
	origSetIndexViewData := setIndexViewData
	t.Cleanup(func() {
		setIndexViewData = origSetIndexViewData
	})
	setIndexViewData = func(*HTTPServer, *models.ReqContext) (*dtos.IndexViewData, error) {
		data := &dtos.IndexViewData{
			User:     &dtos.CurrentUser{},
			Settings: map[string]interface{}{},
			NavTree:  []*dtos.NavLink{},
		}
		return data, nil
	}
}

func fakeViewIndex(t *testing.T) {
	origGetViewIndex := getViewIndex
	t.Cleanup(func() {
		getViewIndex = origGetViewIndex
	})
	getViewIndex = func() string {
		return "index-template"
	}
}

func getBody(resp *httptest.ResponseRecorder) (string, error) {
	responseData, err := ioutil.ReadAll(resp.Body)
	if err != nil {
		return "", err
	}
	return string(responseData), nil
}

type FakeLogger struct {
	log.Logger
}

func (fl *FakeLogger) Debug(testMessage string, ctx ...interface{}) {
}

func (fl *FakeLogger) Info(testMessage string, ctx ...interface{}) {
}

func (fl *FakeLogger) Warn(testMessage string, ctx ...interface{}) {
}

func (fl *FakeLogger) Error(testMessage string, ctx ...interface{}) {
}

type redirectCase struct {
	desc        string
	url         string
	status      int
	err         error
	appURL      string
	appSubURL   string
	redirectURL string
}

var oAuthInfos = map[string]*social.OAuthInfo{
	"github": {
		ClientId:     "fake",
		ClientSecret: "fakefake",
		Enabled:      true,
		AllowSignup:  true,
		Name:         "github",
	},
}

func TestLoginErrorCookieAPIEndpoint(t *testing.T) {
	fakeSetIndexViewData(t)

	fakeViewIndex(t)

	sc := setupScenarioContext(t, "/login")
	cfg := setting.NewCfg()
	hs := &HTTPServer{
		Cfg:               cfg,
		SettingsProvider:  &setting.OSSImpl{Cfg: cfg},
		License:           &licensing.OSSLicensingService{},
		SocialService:     &mockSocialService{},
		EncryptionService: ossencryption.ProvideService(),
	}
	util.SetEncryptionVariables(t)

	sc.defaultHandler = routing.Wrap(func(w http.ResponseWriter, c *models.ReqContext) {
		hs.LoginView(c)
	})

	cfg.LoginCookieName = "grafana_session"
	setting.SecretKey = "login_testing"

	setting.OAuthAutoLogin = true

	oauthError := errors.New("User not a member of one of the required organizations")
<<<<<<< HEAD
	encryptedError, err := util.Encrypt([]byte(oauthError.Error()), util.WithoutScope())
=======
	encryptedError, err := hs.EncryptionService.Encrypt([]byte(oauthError.Error()), setting.SecretKey)
>>>>>>> fec50115
	require.NoError(t, err)
	expCookiePath := "/"
	if len(setting.AppSubUrl) > 0 {
		expCookiePath = setting.AppSubUrl
	}
	cookie := http.Cookie{
		Name:     loginErrorCookieName,
		MaxAge:   60,
		Value:    hex.EncodeToString(encryptedError),
		HttpOnly: true,
		Path:     expCookiePath,
		Secure:   hs.Cfg.CookieSecure,
		SameSite: hs.Cfg.CookieSameSiteMode,
	}
	sc.m.Get(sc.url, sc.defaultHandler)
	sc.fakeReqNoAssertionsWithCookie("GET", sc.url, cookie).exec()
	require.Equal(t, 200, sc.resp.Code)

	responseString, err := getBody(sc.resp)
	require.NoError(t, err)
	assert.True(t, strings.Contains(responseString, oauthError.Error()))
}

func TestLoginViewRedirect(t *testing.T) {
	fakeSetIndexViewData(t)

	fakeViewIndex(t)
	sc := setupScenarioContext(t, "/login")
	cfg := setting.NewCfg()
	hs := &HTTPServer{
		Cfg:              cfg,
		SettingsProvider: &setting.OSSImpl{Cfg: cfg},
		License:          &licensing.OSSLicensingService{},
		SocialService:    &mockSocialService{},
	}
	hs.Cfg.CookieSecure = true

	sc.defaultHandler = routing.Wrap(func(w http.ResponseWriter, c *models.ReqContext) {
		c.IsSignedIn = true
		c.SignedInUser = &models.SignedInUser{
			UserId: 10,
		}
		hs.LoginView(c)
	})

	redirectCases := []redirectCase{
		{
			desc:        "grafana relative url without subpath",
			url:         "/profile",
			redirectURL: "/profile",
			appURL:      "http://localhost:3000/",
			status:      302,
		},
		{
			desc:        "grafana invalid relative url starting with the subpath",
			url:         "/grafanablah",
			redirectURL: "/grafana/",
			appURL:      "http://localhost:3000/",
			appSubURL:   "/grafana",
			status:      302,
		},
		{
			desc:        "grafana relative url with subpath with leading slash",
			url:         "/grafana/profile",
			redirectURL: "/grafana/profile",
			appURL:      "http://localhost:3000",
			appSubURL:   "/grafana",
			status:      302,
		},
		{
			desc:        "relative url with missing subpath",
			url:         "/profile",
			redirectURL: "/grafana/",
			appURL:      "http://localhost:3000/",
			appSubURL:   "/grafana",
			status:      302,
		},
		{
			desc:        "grafana absolute url",
			url:         "http://localhost:3000/profile",
			redirectURL: "/",
			appURL:      "http://localhost:3000/",
			status:      302,
		},
		{
			desc:        "non grafana absolute url",
			url:         "http://example.com",
			redirectURL: "/",
			appURL:      "http://localhost:3000/",
			status:      302,
		},
		{
			desc:        "invalid url",
			url:         ":foo",
			redirectURL: "/",
			appURL:      "http://localhost:3000/",
			status:      302,
		},
		{
			desc:        "non-Grafana URL without scheme",
			url:         "example.com",
			redirectURL: "/",
			appURL:      "http://localhost:3000/",
			status:      302,
		},
		{
			desc:        "non-Grafana URL without scheme",
			url:         "www.example.com",
			redirectURL: "/",
			appURL:      "http://localhost:3000/",
			status:      302,
		},
		{
			desc:        "URL path is a host with two leading slashes",
			url:         "//example.com",
			redirectURL: "/",
			appURL:      "http://localhost:3000/",
			status:      302,
		},
		{
			desc:        "URL path is a host with three leading slashes",
			url:         "///example.com",
			redirectURL: "/",
			appURL:      "http://localhost:3000/",
			status:      302,
		},
		{
			desc:        "URL path is an IP address with two leading slashes",
			url:         "//0.0.0.0",
			redirectURL: "/",
			appURL:      "http://localhost:3000/",
			status:      302,
		},
		{
			desc:        "URL path is an IP address with three leading slashes",
			url:         "///0.0.0.0",
			redirectURL: "/",
			appURL:      "http://localhost:3000/",
			status:      302,
		},
	}

	for _, c := range redirectCases {
		hs.Cfg.AppURL = c.appURL
		hs.Cfg.AppSubURL = c.appSubURL
		t.Run(c.desc, func(t *testing.T) {
			expCookiePath := "/"
			if len(hs.Cfg.AppSubURL) > 0 {
				expCookiePath = hs.Cfg.AppSubURL
			}
			cookie := http.Cookie{
				Name:     "redirect_to",
				MaxAge:   60,
				Value:    c.url,
				HttpOnly: true,
				Path:     expCookiePath,
				Secure:   hs.Cfg.CookieSecure,
				SameSite: hs.Cfg.CookieSameSiteMode,
			}
			sc.m.Get(sc.url, sc.defaultHandler)
			sc.fakeReqNoAssertionsWithCookie("GET", sc.url, cookie).exec()
			require.Equal(t, c.status, sc.resp.Code)
			if c.status == 302 {
				location, ok := sc.resp.Header()["Location"]
				assert.True(t, ok)
				assert.Equal(t, c.redirectURL, location[0])

				setCookie, ok := sc.resp.Header()["Set-Cookie"]
				assert.True(t, ok, "Set-Cookie exists")
				assert.Greater(t, len(setCookie), 0)
				var redirectToCookieFound bool
				redirectToCookieShouldBeDeleted := c.url != c.redirectURL
				expCookieValue := c.redirectURL
				expCookieMaxAge := 60
				if redirectToCookieShouldBeDeleted {
					expCookieValue = ""
					expCookieMaxAge = 0
				}
				expCookie := fmt.Sprintf("redirect_to=%v; Path=%v; Max-Age=%v; HttpOnly; Secure", expCookieValue, expCookiePath, expCookieMaxAge)
				for _, cookieValue := range setCookie {
					if cookieValue == expCookie {
						redirectToCookieFound = true
						break
					}
				}
				assert.True(t, redirectToCookieFound)
			}

			responseString, err := getBody(sc.resp)
			require.NoError(t, err)
			if c.err != nil {
				assert.True(t, strings.Contains(responseString, c.err.Error()))
			}
		})
	}
}

func TestLoginPostRedirect(t *testing.T) {
	fakeSetIndexViewData(t)

	fakeViewIndex(t)
	sc := setupScenarioContext(t, "/login")
	hs := &HTTPServer{
		log:              &FakeLogger{},
		Cfg:              setting.NewCfg(),
		HooksService:     &hooks.HooksService{},
		License:          &licensing.OSSLicensingService{},
		AuthTokenService: auth.NewFakeUserAuthTokenService(),
	}
	hs.Cfg.CookieSecure = true

	sc.defaultHandler = routing.Wrap(func(w http.ResponseWriter, c *models.ReqContext) response.Response {
		cmd := dtos.LoginCommand{
			User:     "admin",
			Password: "admin",
		}
		return hs.LoginPost(c, cmd)
	})

	bus.AddHandler("grafana-auth", func(query *models.LoginUserQuery) error {
		query.User = &models.User{
			Id:    42,
			Email: "",
		}
		return nil
	})

	redirectCases := []redirectCase{
		{
			desc:   "grafana relative url without subpath",
			url:    "/profile",
			appURL: "https://localhost:3000/",
		},
		{
			desc:      "grafana relative url with subpath with leading slash",
			url:       "/grafana/profile",
			appURL:    "https://localhost:3000/",
			appSubURL: "/grafana",
		},
		{
			desc:      "grafana invalid relative url starting with subpath",
			url:       "/grafanablah",
			appURL:    "https://localhost:3000/",
			appSubURL: "/grafana",
			err:       login.ErrInvalidRedirectTo,
		},
		{
			desc:      "relative url with missing subpath",
			url:       "/profile",
			appURL:    "https://localhost:3000/",
			appSubURL: "/grafana",
			err:       login.ErrInvalidRedirectTo,
		},
		{
			desc:   "grafana absolute url",
			url:    "http://localhost:3000/profile",
			appURL: "http://localhost:3000/",
			err:    login.ErrAbsoluteRedirectTo,
		},
		{
			desc:   "non grafana absolute url",
			url:    "http://example.com",
			appURL: "https://localhost:3000/",
			err:    login.ErrAbsoluteRedirectTo,
		},
		{
			desc:   "invalid URL",
			url:    ":foo",
			appURL: "http://localhost:3000/",
			err:    login.ErrInvalidRedirectTo,
		},
		{
			desc:   "non-Grafana URL without scheme",
			url:    "example.com",
			appURL: "http://localhost:3000/",
			err:    login.ErrForbiddenRedirectTo,
		},
		{
			desc:   "non-Grafana URL without scheme",
			url:    "www.example.com",
			appURL: "http://localhost:3000/",
			err:    login.ErrForbiddenRedirectTo,
		},
		{
			desc:   "URL path is a host with two leading slashes",
			url:    "//example.com",
			appURL: "http://localhost:3000/",
			err:    login.ErrForbiddenRedirectTo,
		},
		{
			desc:   "URL path is a host with three leading slashes",
			url:    "///example.com",
			appURL: "http://localhost:3000/",
			err:    login.ErrForbiddenRedirectTo,
		},
		{
			desc:   "URL path is an IP address with two leading slashes",
			url:    "//0.0.0.0",
			appURL: "http://localhost:3000/",
			err:    login.ErrForbiddenRedirectTo,
		},
		{
			desc:   "URL path is an IP address with three leading slashes",
			url:    "///0.0.0.0",
			appURL: "http://localhost:3000/",
			err:    login.ErrForbiddenRedirectTo,
		},
	}

	for _, c := range redirectCases {
		hs.Cfg.AppURL = c.appURL
		hs.Cfg.AppSubURL = c.appSubURL
		t.Run(c.desc, func(t *testing.T) {
			expCookiePath := "/"
			if len(hs.Cfg.AppSubURL) > 0 {
				expCookiePath = hs.Cfg.AppSubURL
			}
			cookie := http.Cookie{
				Name:     "redirect_to",
				MaxAge:   60,
				Value:    c.url,
				HttpOnly: true,
				Path:     expCookiePath,
				Secure:   hs.Cfg.CookieSecure,
				SameSite: hs.Cfg.CookieSameSiteMode,
			}
			sc.m.Post(sc.url, sc.defaultHandler)
			sc.fakeReqNoAssertionsWithCookie("POST", sc.url, cookie).exec()
			require.Equal(t, 200, sc.resp.Code)

			respJSON, err := simplejson.NewJson(sc.resp.Body.Bytes())
			require.NoError(t, err)
			redirectURL := respJSON.Get("redirectUrl").MustString()
			if c.err != nil {
				assert.Equal(t, "", redirectURL)
			} else {
				assert.Equal(t, c.url, redirectURL)
			}
			// assert redirect_to cookie is deleted
			setCookie, ok := sc.resp.Header()["Set-Cookie"]
			assert.True(t, ok, "Set-Cookie exists")
			assert.Greater(t, len(setCookie), 0)
			var redirectToCookieFound bool
			expCookieValue := fmt.Sprintf("redirect_to=; Path=%v; Max-Age=0; HttpOnly; Secure", expCookiePath)
			for _, cookieValue := range setCookie {
				if cookieValue == expCookieValue {
					redirectToCookieFound = true
					break
				}
			}
			assert.True(t, redirectToCookieFound)
		})
	}
}

func TestLoginOAuthRedirect(t *testing.T) {
	fakeSetIndexViewData(t)

	sc := setupScenarioContext(t, "/login")
	cfg := setting.NewCfg()
	mock := &mockSocialService{
		oAuthInfo: &social.OAuthInfo{
			ClientId:     "fake",
			ClientSecret: "fakefake",
			Enabled:      true,
			AllowSignup:  true,
			Name:         "github",
		},
		oAuthInfos: oAuthInfos,
	}
	hs := &HTTPServer{
		Cfg:              cfg,
		SettingsProvider: &setting.OSSImpl{Cfg: cfg},
		License:          &licensing.OSSLicensingService{},
		SocialService:    mock,
	}

	sc.defaultHandler = routing.Wrap(func(c *models.ReqContext) {
		hs.LoginView(c)
	})

	setting.OAuthAutoLogin = true
	sc.m.Get(sc.url, sc.defaultHandler)
	sc.fakeReqNoAssertions("GET", sc.url).exec()

	require.Equal(t, 307, sc.resp.Code)
	location, ok := sc.resp.Header()["Location"]
	assert.True(t, ok)
	assert.Equal(t, "/login/github", location[0])
}

func TestLoginInternal(t *testing.T) {
	fakeSetIndexViewData(t)

	fakeViewIndex(t)
	sc := setupScenarioContext(t, "/login")
	hs := &HTTPServer{
		Cfg:     setting.NewCfg(),
		License: &licensing.OSSLicensingService{},
		log:     log.New("test"),
	}

	sc.defaultHandler = routing.Wrap(func(c *models.ReqContext) {
		c.Req.URL.RawQuery = "disableAutoLogin=true"
		hs.LoginView(c)
	})

	setting.OAuthAutoLogin = true
	sc.m.Get(sc.url, sc.defaultHandler)
	sc.fakeReqNoAssertions("GET", sc.url).exec()

	// Shouldn't redirect to the OAuth login URL
	assert.Equal(t, 200, sc.resp.Code)
}

func TestAuthProxyLoginEnableLoginTokenDisabled(t *testing.T) {
	sc := setupAuthProxyLoginTest(t, false)

	require.Equal(t, 302, sc.resp.Code)
	location, ok := sc.resp.Header()["Location"]
	assert.True(t, ok)
	assert.Equal(t, "/", location[0])

	_, ok = sc.resp.Header()["Set-Cookie"]
	assert.False(t, ok, "Set-Cookie does not exist")
}

func TestAuthProxyLoginWithEnableLoginToken(t *testing.T) {
	sc := setupAuthProxyLoginTest(t, true)
	require.Equal(t, 302, sc.resp.Code)

	location, ok := sc.resp.Header()["Location"]
	assert.True(t, ok)
	assert.Equal(t, "/", location[0])
	setCookie := sc.resp.Header()["Set-Cookie"]
	require.NotNil(t, setCookie, "Set-Cookie should exist")
	assert.Equal(t, "grafana_session=; Path=/; Max-Age=0; HttpOnly", setCookie[0])
}

func setupAuthProxyLoginTest(t *testing.T, enableLoginToken bool) *scenarioContext {
	fakeSetIndexViewData(t)

	sc := setupScenarioContext(t, "/login")
	sc.cfg.LoginCookieName = "grafana_session"
	hs := &HTTPServer{
		Cfg:              sc.cfg,
		SettingsProvider: &setting.OSSImpl{Cfg: sc.cfg},
		License:          &licensing.OSSLicensingService{},
		AuthTokenService: auth.NewFakeUserAuthTokenService(),
		log:              log.New("hello"),
		SocialService:    &mockSocialService{},
	}

	sc.defaultHandler = routing.Wrap(func(c *models.ReqContext) {
		c.IsSignedIn = true
		c.SignedInUser = &models.SignedInUser{
			UserId: 10,
		}
		hs.LoginView(c)
	})

	sc.cfg.AuthProxyEnabled = true
	sc.cfg.AuthProxyEnableLoginToken = enableLoginToken

	sc.m.Get(sc.url, sc.defaultHandler)
	sc.fakeReqNoAssertions("GET", sc.url).exec()

	return sc
}

type loginHookTest struct {
	info *models.LoginInfo
}

func (r *loginHookTest) LoginHook(loginInfo *models.LoginInfo, req *models.ReqContext) {
	r.info = loginInfo
}

func TestLoginPostRunLokingHook(t *testing.T) {
	sc := setupScenarioContext(t, "/login")
	hookService := &hooks.HooksService{}
	hs := &HTTPServer{
		log:              log.New("test"),
		Cfg:              setting.NewCfg(),
		License:          &licensing.OSSLicensingService{},
		AuthTokenService: auth.NewFakeUserAuthTokenService(),
		HooksService:     hookService,
	}

	sc.defaultHandler = routing.Wrap(func(w http.ResponseWriter, c *models.ReqContext) response.Response {
		cmd := dtos.LoginCommand{
			User:     "admin",
			Password: "admin",
		}
		return hs.LoginPost(c, cmd)
	})

	testHook := loginHookTest{}
	hookService.AddLoginHook(testHook.LoginHook)

	testUser := &models.User{
		Id:    42,
		Email: "",
	}

	testCases := []struct {
		desc       string
		authUser   *models.User
		authModule string
		authErr    error
		info       models.LoginInfo
	}{
		{
			desc:    "invalid credentials",
			authErr: login.ErrInvalidCredentials,
			info: models.LoginInfo{
				AuthModule: "",
				HTTPStatus: 401,
				Error:      login.ErrInvalidCredentials,
			},
		},
		{
			desc:    "user disabled",
			authErr: login.ErrUserDisabled,
			info: models.LoginInfo{
				AuthModule: "",
				HTTPStatus: 401,
				Error:      login.ErrUserDisabled,
			},
		},
		{
			desc:       "valid Grafana user",
			authUser:   testUser,
			authModule: "grafana",
			info: models.LoginInfo{
				AuthModule: "grafana",
				User:       testUser,
				HTTPStatus: 200,
			},
		},
		{
			desc:       "valid LDAP user",
			authUser:   testUser,
			authModule: "ldap",
			info: models.LoginInfo{
				AuthModule: "ldap",
				User:       testUser,
				HTTPStatus: 200,
			},
		},
	}

	for _, c := range testCases {
		t.Run(c.desc, func(t *testing.T) {
			bus.AddHandler("grafana-auth", func(query *models.LoginUserQuery) error {
				query.User = c.authUser
				query.AuthModule = c.authModule
				return c.authErr
			})

			sc.m.Post(sc.url, sc.defaultHandler)
			sc.fakeReqNoAssertions("POST", sc.url).exec()

			info := testHook.info
			assert.Equal(t, c.info.AuthModule, info.AuthModule)
			assert.Equal(t, "admin", info.LoginUsername)
			assert.Equal(t, c.info.HTTPStatus, info.HTTPStatus)
			assert.Equal(t, c.info.Error, info.Error)

			if c.info.User != nil {
				require.NotEmpty(t, info.User)
				assert.Equal(t, c.info.User.Id, info.User.Id)
			}
		})
	}
}

type mockSocialService struct {
	oAuthInfo       *social.OAuthInfo
	oAuthInfos      map[string]*social.OAuthInfo
	oAuthProviders  map[string]bool
	httpClient      *http.Client
	socialConnector social.SocialConnector
	err             error
}

func (m *mockSocialService) GetOAuthInfoProvider(name string) *social.OAuthInfo {
	return m.oAuthInfo
}

func (m *mockSocialService) GetOAuthInfoProviders() map[string]*social.OAuthInfo {
	return m.oAuthInfos
}

func (m *mockSocialService) GetOAuthProviders() map[string]bool {
	return m.oAuthProviders
}

func (m *mockSocialService) GetOAuthHttpClient(name string) (*http.Client, error) {
	return m.httpClient, m.err
}

func (m *mockSocialService) GetConnector(string) (social.SocialConnector, error) {
	return m.socialConnector, m.err
}<|MERGE_RESOLUTION|>--- conflicted
+++ resolved
@@ -9,6 +9,8 @@
 	"net/http/httptest"
 	"strings"
 	"testing"
+
+	"github.com/grafana/grafana/pkg/util"
 
 	"github.com/grafana/grafana/pkg/services/encryption/ossencryption"
 
@@ -124,11 +126,7 @@
 	setting.OAuthAutoLogin = true
 
 	oauthError := errors.New("User not a member of one of the required organizations")
-<<<<<<< HEAD
-	encryptedError, err := util.Encrypt([]byte(oauthError.Error()), util.WithoutScope())
-=======
 	encryptedError, err := hs.EncryptionService.Encrypt([]byte(oauthError.Error()), setting.SecretKey)
->>>>>>> fec50115
 	require.NoError(t, err)
 	expCookiePath := "/"
 	if len(setting.AppSubUrl) > 0 {
