--- conflicted
+++ resolved
@@ -311,10 +311,7 @@
     },
     "toolbar": {
       "add": "Ajouter",
-<<<<<<< HEAD
-=======
       "alert-rules": "",
->>>>>>> e1197641
       "mark-favorite": "Marquer comme favori",
       "open-original": "Ouvrir le tableau de bord d'origine",
       "playlist-next": "Accéder au tableau de bord suivant",
