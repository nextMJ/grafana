--- conflicted
+++ resolved
@@ -38,17 +38,9 @@
 		Leader        string
 	}
 	tvars_kind_registry struct {
-<<<<<<< HEAD
-		NumRaw, NumStructured int
-		PackageName           string
-		KindPackagePrefix     string
-		Kinds                 []*DeclForGen
-=======
-		// Header tvars_autogen_header
 		PackageName       string
 		KindPackagePrefix string
 		Kinds             []*DeclForGen
->>>>>>> c621693d
 	}
 	tvars_kind_registry_backend struct {
 		BackendKindPackagePrefix string
