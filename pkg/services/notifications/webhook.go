package notifications

import (
	"bytes"
	"context"
	"fmt"
	"io/ioutil"
	"net"
	"net/http"
	"time"

	"golang.org/x/net/context/ctxhttp"

	"github.com/grafana/grafana/pkg/util"
)

type Webhook struct {
	Url         string
	User        string
	Password    string
	Body        string
	HttpMethod  string
	HttpHeader  map[string]string
	ContentType string
}

var netTransport = &http.Transport{
	Proxy: http.ProxyFromEnvironment,
	Dial: (&net.Dialer{
		Timeout:   30 * time.Second,
		DualStack: true,
	}).Dial,
	TLSHandshakeTimeout: 5 * time.Second,
}
var netClient = &http.Client{
	Timeout:   time.Second * 30,
	Transport: netTransport,
}

<<<<<<< HEAD
func (ns *NotificationService) sendWebRequestSync(ctx context.Context, webhook *Webhook) error {
	ns.log.Debug("Sending webhook", "url", webhook.Url, "http method", webhook.HttpMethod)
=======
var (
	webhookQueue chan *Webhook
	webhookLog   log.Logger
)

func initWebhookQueue() {
	webhookLog = log.New("notifications.webhook")
	webhookQueue = make(chan *Webhook, 10)
	go processWebhookQueue()
}

func processWebhookQueue() {
	for {
		select {
		case webhook := <-webhookQueue:
			err := sendWebRequestSync(context.Background(), webhook)

			if err != nil {
				webhookLog.Error("Failed to send webrequest ", "error", err)
			}
		}
	}
}

func sendWebRequestSync(ctx context.Context, webhook *Webhook) error {
	webhookLog.Debug("Sending webhook", "url", webhook.Url, "http method", webhook.HttpMethod, "content type", webhook.ContentType)
>>>>>>> c4b57a25

	if webhook.HttpMethod == "" {
		webhook.HttpMethod = http.MethodPost
	}

	request, err := http.NewRequest(webhook.HttpMethod, webhook.Url, bytes.NewReader([]byte(webhook.Body)))
	if err != nil {
		return err
	}

	if webhook.ContentType == "" {
		webhook.ContentType = "application/json"
	}

	request.Header.Add("Content-Type", webhook.ContentType)
	request.Header.Add("User-Agent", "Grafana")
	if webhook.User != "" && webhook.Password != "" {
		request.Header.Add("Authorization", util.GetBasicAuthHeader(webhook.User, webhook.Password))
	}

	for k, v := range webhook.HttpHeader {
		request.Header.Set(k, v)
	}

	resp, err := ctxhttp.Do(ctx, netClient, request)
	if err != nil {
		return err
	}

	if resp.StatusCode/100 == 2 {
		return nil
	}

	defer resp.Body.Close()
	body, err := ioutil.ReadAll(resp.Body)
	if err != nil {
		return err
	}

	ns.log.Debug("Webhook failed", "statuscode", resp.Status, "body", string(body))
	return fmt.Errorf("Webhook response status %v", resp.Status)
}<|MERGE_RESOLUTION|>--- conflicted
+++ resolved
@@ -37,37 +37,8 @@
 	Transport: netTransport,
 }
 
-<<<<<<< HEAD
 func (ns *NotificationService) sendWebRequestSync(ctx context.Context, webhook *Webhook) error {
 	ns.log.Debug("Sending webhook", "url", webhook.Url, "http method", webhook.HttpMethod)
-=======
-var (
-	webhookQueue chan *Webhook
-	webhookLog   log.Logger
-)
-
-func initWebhookQueue() {
-	webhookLog = log.New("notifications.webhook")
-	webhookQueue = make(chan *Webhook, 10)
-	go processWebhookQueue()
-}
-
-func processWebhookQueue() {
-	for {
-		select {
-		case webhook := <-webhookQueue:
-			err := sendWebRequestSync(context.Background(), webhook)
-
-			if err != nil {
-				webhookLog.Error("Failed to send webrequest ", "error", err)
-			}
-		}
-	}
-}
-
-func sendWebRequestSync(ctx context.Context, webhook *Webhook) error {
-	webhookLog.Debug("Sending webhook", "url", webhook.Url, "http method", webhook.HttpMethod, "content type", webhook.ContentType)
->>>>>>> c4b57a25
 
 	if webhook.HttpMethod == "" {
 		webhook.HttpMethod = http.MethodPost
@@ -84,6 +55,7 @@
 
 	request.Header.Add("Content-Type", webhook.ContentType)
 	request.Header.Add("User-Agent", "Grafana")
+
 	if webhook.User != "" && webhook.Password != "" {
 		request.Header.Add("Authorization", util.GetBasicAuthHeader(webhook.User, webhook.Password))
 	}
