package cloudwatch

import (
	"context"
	"errors"
	"fmt"
	"reflect"
	"sort"
	"strings"
	"sync"
	"time"

	"github.com/aws/aws-sdk-go/aws"
	"github.com/aws/aws-sdk-go/aws/awsutil"
	"github.com/aws/aws-sdk-go/service/cloudwatch"
	"github.com/aws/aws-sdk-go/service/ec2"
	"github.com/aws/aws-sdk-go/service/resourcegroupstaggingapi"
	"github.com/grafana/grafana/pkg/components/simplejson"
	"github.com/grafana/grafana/pkg/infra/metrics"
	"github.com/grafana/grafana/pkg/tsdb"
)

// Known AWS regions.
var knownRegions = []string{
	"ap-east-1", "ap-northeast-1", "ap-northeast-2", "ap-northeast-3", "ap-south-1", "ap-southeast-1",
	"ap-southeast-2", "ca-central-1", "cn-north-1", "cn-northwest-1", "eu-central-1", "eu-north-1", "eu-west-1",
	"eu-west-2", "eu-west-3", "me-south-1", "sa-east-1", "us-east-1", "us-east-2", "us-gov-east-1", "us-gov-west-1",
	"us-iso-east-1", "us-isob-east-1", "us-west-1", "us-west-2",
}

type suggestData struct {
	Text  string
	Value string
}

type customMetricsCache struct {
	Expire time.Time
	Cache  []string
}

var customMetricsMetricsMap = make(map[string]map[string]map[string]*customMetricsCache)
var customMetricsDimensionsMap = make(map[string]map[string]map[string]*customMetricsCache)
var metricsMap = map[string][]string{
	"AWS/ACMPrivateCA":      {"CRLGenerated", "Failure", "MisconfiguredCRLBucket", "Success", "Time"},
	"AWS/AmazonMQ":          {"ConsumerCount", "CpuCreditBalance", "CpuUtilization", "CurrentConnectionsCount", "DequeueCount", "DispatchCount", "EnqueueCount", "EnqueueTime", "ExpiredCount", "HeapUsage", "InflightCount", "JournalFilesForFastRecovery", "JournalFilesForFullRecovery", "MemoryUsage", "NetworkIn", "NetworkOut", "OpenTransactionsCount", "ProducerCount", "QueueSize", "StorePercentUsage", "TotalConsumerCount", "TotalMessageCount", "TotalProducerCount"},
	"AWS/ApiGateway":        {"4XXError", "5XXError", "CacheHitCount", "CacheMissCount", "Count", "IntegrationLatency", "Latency"},
	"AWS/AppStream":         {"ActualCapacity", "AvailableCapacity", "CapacityUtilization", "DesiredCapacity", "InUseCapacity", "InsufficientCapacityError", "PendingCapacity", "RunningCapacity"},
	"AWS/AppSync":           {"4XXError", "5XXError", "Latency"},
	"AWS/ApplicationELB":    {"ActiveConnectionCount", "ClientTLSNegotiationErrorCount", "ConsumedLCUs", "ELBAuthError", "ELBAuthFailure", "ELBAuthLatency", "ELBAuthRefreshTokenSuccess", "ELBAuthSuccess", "ELBAuthUserClaimsSizeExceeded", "HTTPCode_ELB_3XX_Count", "HTTPCode_ELB_4XX_Count", "HTTPCode_ELB_5XX_Count", "HTTPCode_Target_2XX_Count", "HTTPCode_Target_3XX_Count", "HTTPCode_Target_4XX_Count", "HTTPCode_Target_5XX_Count", "HTTP_Fixed_Response_Count", "HTTP_Redirect_Count", "HTTP_Redirect_Url_Limit_Exceeded_Count", "HealthyHostCount", "IPv6ProcessedBytes", "IPv6RequestCount", "LambdaInternalError", "LambdaTargetProcessedBytes", "LambdaUserError", "NewConnectionCount", "NonStickyRequestCount", "ProcessedBytes", "RejectedConnectionCount", "RequestCount", "RequestCountPerTarget", "RuleEvaluations", "StandardProcessedBytes", "TargetConnectionErrorCount", "TargetResponseTime", "TargetTLSNegotiationErrorCount", "UnHealthyHostCount"},
	"AWS/Athena":            {"DataScannedInBytes", "EngineExecutionTime", "QueryPlanningTime", "QueryQueueTime", "QueryState", "QueryType", "ServiceProcessingTime", "TotalExecutionTime", "WorkGroup"},
	"AWS/AutoScaling":       {"GroupDesiredCapacity", "GroupInServiceInstances", "GroupMaxSize", "GroupMinSize", "GroupPendingInstances", "GroupStandbyInstances", "GroupTerminatingInstances", "GroupTotalInstances"},
	"AWS/Billing":           {"EstimatedCharges"},
	"AWS/Chatbot":           {"EventsThrottled", "EventsProcessed", "MessageDeliverySuccess", "MessageDeliveryFailure", "UnsupportedEvents"},
	"AWS/CloudFront":        {"4xxErrorRate", "5xxErrorRate", "BytesDownloaded", "BytesUploaded", "Requests", "TotalErrorRate"},
	"AWS/CloudHSM":          {"HsmKeysSessionOccupied", "HsmKeysTokenOccupied", "HsmSessionCount", "HsmSslCtxsOccupied", "HsmTemperature", "HsmUnhealthy", "HsmUsersAvailable", "HsmUsersMax", "InterfaceEth2OctetsInput", "InterfaceEth2OctetsOutput"},
	"AWS/CloudSearch":       {"IndexUtilization", "Partitions", "SearchableDocuments", "SuccessfulRequests"},
	"AWS/CodeBuild":         {"BuildDuration", "Builds", "DownloadSourceDuration", "Duration", "FailedBuilds", "FinalizingDuration", "InstallDuration", "PostBuildDuration", "PreBuildDuration", "ProvisioningDuration", "QueuedDuration", "SubmittedDuration", "SucceededBuilds", "UploadArtifactsDuration"},
	"AWS/Cognito":           {"AccountTakeOverRisk", "CompromisedCredentialsRisk", "NoRisk", "OverrideBlock", "Risk"},
	"AWS/Connect":           {"CallBackNotDialableNumber", "CallRecordingUploadError", "CallsBreachingConcurrencyQuota", "CallsPerInterval", "ConcurrentCalls", "ConcurrentCallsPercentage", "ContactFlowErrors", "ContactFlowFatalErrors", "LongestQueueWaitTime", "MisconfiguredPhoneNumbers", "MissedCalls", "PublicSigningKeyUsage", "QueueCapacityExceededError", "QueueSize", "ThrottledCalls", "ToInstancePacketLossRate"},
	"AWS/DataSync":          {"BytesVerifiedSource", "BytesPreparedSource", "FilesVerifiedSource", "FilesPreparedSource", "BytesVerifiedDestination", "BytesPreparedDestination", "FilesVerifiedDestination", "FilesPreparedDestination", "FilesTransferred", "BytesTransferred", "BytesWritten"},
	"AWS/DDoSProtection":    {"DDoSDetected", "DDoSAttackBitsPerSecond", "DDoSAttackPacketsPerSecond", "DDoSAttackRequestsPerSecond"},
	"AWS/DMS":               {"CDCChangesDiskSource", "CDCChangesDiskTarget", "CDCChangesMemorySource", "CDCChangesMemoryTarget", "CDCIncomingChanges", "CDCLatencySource", "CDCLatencyTarget", "CDCThroughputBandwidthSource", "CDCThroughputBandwidthTarget", "CDCThroughputRowsSource", "CDCThroughputRowsTarget", "CPUUtilization", "FreeStorageSpace", "FreeableMemory", "FullLoadThroughputBandwidthSource", "FullLoadThroughputBandwidthTarget", "FullLoadThroughputRowsSource", "FullLoadThroughputRowsTarget", "NetworkReceiveThroughput", "NetworkTransmitThroughput", "ReadIOPS", "ReadLatency", "ReadThroughput", "SwapUsage", "WriteIOPS", "WriteLatency", "WriteThroughput"},
	"AWS/DocDB":             {"BackupRetentionPeriodStorageUsed", "BufferCacheHitRatio", "ChangeStreamLogSize", "CPUUtilization", "DatabaseConnections", "DBInstanceReplicaLag", "DBClusterReplicaLagMaximum", "DBClusterReplicaLagMinimum", "DiskQueueDepth", "EngineUptime", "FreeableMemory", "FreeLocalStorage", "NetworkReceiveThroughput", "NetworkThroughput", "NetworkTransmitThroughput", "ReadIOPS", "ReadLatency", "ReadThroughput", "SnapshotStorageUsed", "SwapUsage", "TotalBackupStorageBilled", "VolumeBytesUsed", "VolumeReadIOPs", "VolumeWriteIOPs", "WriteIOPS", "WriteLatency", "WriteThroughput"},
	"AWS/DX":                {"ConnectionBpsEgress", "ConnectionBpsIngress", "ConnectionCRCErrorCount", "ConnectionLightLevelRx", "ConnectionLightLevelTx", "ConnectionPpsEgress", "ConnectionPpsIngress", "ConnectionState"},
	"AWS/DAX":               {"CPUUtilization", "NetworkPacketsIn", "NetworkPacketsOut", "GetItemRequestCount", "BatchGetItemRequestCount", "BatchWriteItemRequestCount", "DeleteItemRequestCount", "PutItemRequestCount", "UpdateItemRequestCount", "TransactWriteItemsCount", "TransactGetItemsCount", "ItemCacheHits", "ItemCacheMisses", "QueryCacheHits", "QueryCacheMisses", "ScanCacheHits", "ScanCacheMisses", "TotalRequestCount", "ErrorRequestCount", "FaultRequestCount", "FailedRequestCount", "QueryRequestCount", "ScanRequestCount", "ClientConnections", "EstimatedDbSize", "EvictedSize"},
	"AWS/DynamoDB":          {"ConditionalCheckFailedRequests", "ConsumedReadCapacityUnits", "ConsumedWriteCapacityUnits", "OnlineIndexConsumedWriteCapacity", "OnlineIndexPercentageProgress", "OnlineIndexThrottleEvents", "PendingReplicationCount", "ProvisionedReadCapacityUnits", "ProvisionedWriteCapacityUnits", "ReadThrottleEvents", "ReplicationLatency", "ReturnedBytes", "ReturnedItemCount", "ReturnedRecordsCount", "SuccessfulRequestLatency", "SystemErrors", "ThrottledRequests", "TimeToLiveDeletedItemCount", "UserErrors", "WriteThrottleEvents"},
	"AWS/EBS":               {"BurstBalance", "VolumeConsumedReadWriteOps", "VolumeIdleTime", "VolumeQueueLength", "VolumeReadBytes", "VolumeReadOps", "VolumeThroughputPercentage", "VolumeTotalReadTime", "VolumeTotalWriteTime", "VolumeWriteBytes", "VolumeWriteOps"},
	"AWS/EC2":               {"CPUCreditBalance", "CPUCreditUsage", "CPUSurplusCreditBalance", "CPUSurplusCreditsCharged", "CPUUtilization", "DiskReadBytes", "DiskReadOps", "DiskWriteBytes", "DiskWriteOps", "EBSByteBalance%", "EBSIOBalance%", "EBSReadBytes", "EBSReadOps", "EBSWriteBytes", "EBSWriteOps", "NetworkIn", "NetworkOut", "NetworkPacketsIn", "NetworkPacketsOut", "StatusCheckFailed", "StatusCheckFailed_Instance", "StatusCheckFailed_System"},
	"AWS/EC2/API":           {"ClientErrors", "RequestLimitExceeded", "ServerErrors", "SuccessfulCalls"},
	"AWS/EC2Spot":           {"AvailableInstancePoolsCount", "BidsSubmittedForCapacity", "EligibleInstancePoolCount", "FulfilledCapacity", "MaxPercentCapacityAllocation", "PendingCapacity", "PercentCapacityAllocation", "TargetCapacity", "TerminatingCapacity"},
	"AWS/ECS":               {"CPUReservation", "CPUUtilization", "GPUReservation", "MemoryReservation", "MemoryUtilization"},
	"AWS/EFS":               {"BurstCreditBalance", "ClientConnections", "DataReadIOBytes", "DataWriteIOBytes", "MetadataIOBytes", "PercentIOLimit", "PermittedThroughput", "TotalIOBytes"},
	"AWS/ELB":               {"BackendConnectionErrors", "EstimatedALBActiveConnectionCount", "EstimatedALBConsumedLCUs", "EstimatedALBNewConnectionCount", "EstimatedProcessedBytes", "HTTPCode_Backend_2XX", "HTTPCode_Backend_3XX", "HTTPCode_Backend_4XX", "HTTPCode_Backend_5XX", "HTTPCode_ELB_4XX", "HTTPCode_ELB_5XX", "HealthyHostCount", "Latency", "RequestCount", "SpilloverCount", "SurgeQueueLength", "UnHealthyHostCount"},
	"AWS/ES":                {"AutomatedSnapshotFailure", "CPUCreditBalance", "CPUUtilization", "ClusterIndexWritesBlocked", "ClusterStatus.green", "ClusterStatus.red", "ClusterStatus.yellow", "ClusterUsedSpace", "DeletedDocuments", "DiskQueueDepth", "ElasticsearchRequests", "FreeStorageSpace", "IndexingLatency", "IndexingRate", "InvalidHostHeaderRequests", "JVMGCOldCollectionCount", "JVMGCOldCollectionTime", "JVMGCYoungCollectionCount", "JVMGCYoungCollectionTime", "JVMMemoryPressure", "KMSKeyError", "KMSKeyInaccessible", "KibanaHealthyNodes", "MasterCPUCreditBalance", "MasterCPUUtilization", "MasterFreeStorageSpace", "MasterJVMMemoryPressure", "MasterReachableFromNode", "Nodes", "ReadIOPS", "ReadLatency", "ReadThroughput", "RequestCount", "SearchLatency", "SearchRate", "SearchableDocuments", "SysMemoryUtilization", "ThreadpoolBulkQueue", "ThreadpoolBulkRejected", "ThreadpoolBulkThreads", "ThreadpoolForce_mergeQueue", "ThreadpoolForce_mergeRejected", "ThreadpoolForce_mergeThreads", "ThreadpoolIndexQueue", "ThreadpoolIndexRejected", "ThreadpoolIndexThreads", "ThreadpoolSearchQueue", "ThreadpoolSearchRejected", "ThreadpoolSearchThreads", "WriteIOPS", "WriteLatency", "WriteThroughput"},
	"AWS/ElastiCache":       {"ActiveDefragHits", "BytesReadIntoMemcached", "BytesUsedForCache", "BytesUsedForCacheItems", "BytesUsedForHash", "BytesWrittenOutFromMemcached", "CPUUtilization", "CacheHits", "CacheMisses", "CasBadval", "CasHits", "CasMisses", "CmdConfigGet", "CmdConfigSet", "CmdFlush", "CmdGet", "CmdSet", "CmdTouch", "CurrConfig", "CurrConnections", "CurrItems", "DecrHits", "DecrMisses", "DeleteHits", "DeleteMisses", "EngineCPUUtilization", "EvictedUnfetched", "Evictions", "ExpiredUnfetched", "FreeableMemory", "GetHits", "GetMisses", "GetTypeCmds", "HashBasedCmds", "HyperLogLogBasedCmds", "IncrHits", "IncrMisses", "KeyBasedCmds", "ListBasedCmds", "NetworkBytesIn", "NetworkBytesOut", "NewConnections", "NewItems", "Reclaimed", "ReplicationBytes", "ReplicationLag", "SaveInProgress", "SetBasedCmds", "SetTypeCmds", "SlabsMoved", "SortedSetBasedCmds", "StringBasedCmds", "SwapUsage", "TouchHits", "TouchMisses", "UnusedMemory"},
	"AWS/ElasticBeanstalk":  {"ApplicationLatencyP10", "ApplicationLatencyP50", "ApplicationLatencyP75", "ApplicationLatencyP85", "ApplicationLatencyP90", "ApplicationLatencyP95", "ApplicationLatencyP99", "ApplicationLatencyP99.9", "ApplicationRequests2xx", "ApplicationRequests3xx", "ApplicationRequests4xx", "ApplicationRequests5xx", "ApplicationRequestsTotal", "CPUIdle", "CPUIowait", "CPUIrq", "CPUNice", "CPUSoftirq", "CPUSystem", "CPUUser", "EnvironmentHealth", "InstanceHealth", "InstancesDegraded", "InstancesInfo", "InstancesNoData", "InstancesOk", "InstancesPending", "InstancesSevere", "InstancesUnknown", "InstancesWarning", "LoadAverage1min", "LoadAverage5min", "RootFilesystemUtil"},
	"AWS/ElasticInference":  {"AcceleratorHealthCheckFailed", "AcceleratorMemoryUsage", "ConnectivityCheckFailed"},
	"AWS/ElasticMapReduce":  {"AppsCompleted", "AppsFailed", "AppsKilled", "AppsPending", "AppsRunning", "AppsSubmitted", "BackupFailed", "CapacityRemainingGB", "Cluster Status", "ContainerAllocated", "ContainerPending", "ContainerPendingRatio", "ContainerReserved", "CoreNodesPending", "CoreNodesRunning", "CorruptBlocks", "DfsPendingReplicationBlocks", "HBase", "HDFSBytesRead", "HDFSBytesWritten", "HDFSUtilization", "HbaseBackupFailed", "IO", "IsIdle", "JobsFailed", "JobsRunning", "LiveDataNodes", "LiveTaskTrackers", "MRActiveNodes", "MRDecommissionedNodes", "MRLostNodes", "MRRebootedNodes", "MRTotalNodes", "MRUnhealthyNodes", "Map/Reduce", "MapSlotsOpen", "MapTasksRemaining", "MapTasksRunning", "MemoryAllocatedMB", "MemoryAvailableMB", "MemoryReservedMB", "MemoryTotalMB", "MissingBlocks", "MostRecentBackupDuration", "Node Status", "PendingDeletionBlocks", "ReduceSlotsOpen", "ReduceTasksRemaining", "ReduceTasksRunning", "RemainingMapTasksPerSlot", "S3BytesRead", "S3BytesWritten", "TaskNodesPending", "TaskNodesRunning", "TimeSinceLastSuccessfulBackup", "TotalLoad", "UnderReplicatedBlocks", "YARNMemoryAvailablePercentage"},
	"AWS/ElasticTranscoder": {"Billed Audio Output", "Billed HD Output", "Billed SD Output", "Errors", "Jobs Completed", "Jobs Errored", "Outputs per Job", "Standby Time", "Throttles"},
	"AWS/Events":            {"DeadLetterInvocations", "FailedInvocations", "Invocations", "MatchedEvents", "ThrottledRules", "TriggeredRules"},
	"AWS/FSx":               {"DataReadBytes", "DataReadOperations", "DataWriteBytes", "DataWriteOperations", "FreeDataStorageCapacity", "MetadataOperations"},
	"AWS/Firehose":          {"BackupToS3.Bytes", "BackupToS3.DataFreshness", "BackupToS3.Records", "BackupToS3.Success", "DataReadFromKinesisStream.Bytes", "DataReadFromKinesisStream.Records", "DeliveryToElasticsearch.Bytes", "DeliveryToElasticsearch.Records", "DeliveryToElasticsearch.Success", "DeliveryToRedshift.Bytes", "DeliveryToRedshift.Records", "DeliveryToRedshift.Success", "DeliveryToS3.Bytes", "DeliveryToS3.DataFreshness", "DeliveryToS3.Records", "DeliveryToS3.Success", "DeliveryToSplunk.Bytes", "DeliveryToSplunk.DataFreshness", "DeliveryToSplunk.Records", "DeliveryToSplunk.Success", "DescribeDeliveryStream.Latency", "DescribeDeliveryStream.Requests", "ExecuteProcessing.Duration", "ExecuteProcessing.Success", "FailedConversion.Bytes", "FailedConversion.Records", "IncomingBytes", "IncomingRecords", "KinesisMillisBehindLatest", "ListDeliveryStreams.Latency", "ListDeliveryStreams.Requests", "PutRecord.Bytes", "PutRecord.Latency", "PutRecord.Requests", "PutRecordBatch.Bytes", "PutRecordBatch.Latency", "PutRecordBatch.Records", "PutRecordBatch.Requests", "SucceedConversion.Bytes", "SucceedConversion.Records", "SucceedProcessing.Bytes", "SucceedProcessing.Records", "ThrottledDescribeStream", "ThrottledGetRecords", "ThrottledGetShardIterator", "UpdateDeliveryStream.Latency", "UpdateDeliveryStream.Requests"},
	"AWS/GameLift":          {"ActivatingGameSessions", "ActiveGameSessions", "ActiveInstances", "ActiveServerProcesses", "AvailableGameSessions", "AverageWaitTime", "CurrentPlayerSessions", "CurrentTickets", "DesiredInstances", "FirstChoiceNotViable", "FirstChoiceOutOfCapacity", "GameSessionInterruptions", "HealthyServerProcesses", "IdleInstances", "InstanceInterruptions", "LowestLatencyPlacement", "LowestPricePlacement", "MatchAcceptancesTimedOut", "MatchesAccepted", "MatchesCreated", "MatchesPlaced", "MatchesRejected", "MaxInstances", "MinInstances", "PercentAvailableGameSessions", "PercentHealthyServerProcesses", "PercentIdleInstances", "Placement", "PlacementsCanceled", "PlacementsFailed", "PlacementsStarted", "PlacementsSucceeded", "PlacementsTimedOut", "PlayerSessionActivations", "PlayersStarted", "QueueDepth", "RuleEvaluationsFailed", "RuleEvaluationsPassed", "ServerProcessAbnormalTerminations", "ServerProcessActivations", "ServerProcessTerminations", "TicketsFailed", "TicketsStarted", "TicketsTimedOut", "TimeToMatch", "TimeToTicketSuccess"},
	"AWS/Glue":              {"glue.driver.BlockManager.disk.diskSpaceUsed_MB", "glue.driver.ExecutorAllocationManager.executors.numberAllExecutors", "glue.driver.ExecutorAllocationManager.executors.numberMaxNeededExecutors", "glue.driver.aggregate.bytesRead", "glue.driver.aggregate.elapsedTime", "glue.driver.aggregate.numCompletedStages", "glue.driver.aggregate.numCompletedTasks", "glue.driver.aggregate.numFailedTasks", "glue.driver.aggregate.numKilledTasks", "glue.driver.aggregate.recordsRead", "glue.driver.aggregate.shuffleBytesWritten", "glue.driver.aggregate.shuffleLocalBytesRead", "glue.driver.jvm.heap.usage  glue.executorId.jvm.heap.usage  glue.ALL.jvm.heap.usage", "glue.driver.jvm.heap.used  glue.executorId.jvm.heap.used  glue.ALL.jvm.heap.used", "glue.driver.s3.filesystem.read_bytes  glue.executorId.s3.filesystem.read_bytes  glue.ALL.s3.filesystem.read_bytes", "glue.driver.s3.filesystem.write_bytes  glue.executorId.s3.filesystem.write_bytes  glue.ALL.s3.filesystem.write_bytes", "glue.driver.system.cpuSystemLoad  glue.executorId.system.cpuSystemLoad  glue.ALL.system.cpuSystemLoad"},
	"AWS/Inspector":         {"TotalAssessmentRunFindings", "TotalAssessmentRuns", "TotalHealthyAgents", "TotalMatchingAgents"},
	"AWS/IoT":               {"CanceledJobExecutionCount", "CanceledJobExecutionTotalCount", "ClientError", "Connect.AuthError", "Connect.ClientError", "Connect.ServerError", "Connect.Success", "Connect.Throttle", "DeleteThingShadow.Accepted", "FailedJobExecutionCount", "FailedJobExecutionTotalCount", "Failure", "GetThingShadow.Accepted", "InProgressJobExecutionCount", "InProgressJobExecutionTotalCount", "NonCompliantResources", "NumLogBatchesFailedToPublishThrottled", "NumLogEventsFailedToPublishThrottled", "ParseError", "Ping.Success", "PublishIn.AuthError", "PublishIn.ClientError", "PublishIn.ServerError", "PublishIn.Success", "PublishIn.Throttle", "PublishOut.AuthError", "PublishOut.ClientError", "PublishOut.Success", "QueuedJobExecutionCount", "QueuedJobExecutionTotalCount", "RejectedJobExecutionCount", "RejectedJobExecutionTotalCount", "RemovedJobExecutionCount", "RemovedJobExecutionTotalCount", "ResourcesEvaluated", "RuleMessageThrottled", "RuleNotFound", "RulesExecuted", "ServerError", "Subscribe.AuthError", "Subscribe.ClientError", "Subscribe.ServerError", "Subscribe.Success", "Subscribe.Throttle", "SuccededJobExecutionCount", "SuccededJobExecutionTotalCount", "Success", "TopicMatch", "Unsubscribe.ClientError", "Unsubscribe.ServerError", "Unsubscribe.Success", "Unsubscribe.Throttle", "UpdateThingShadow.Accepted", "Violations", "ViolationsCleared", "ViolationsInvalidated"},
	"AWS/IoTAnalytics":      {"ActionExecution", "ActivityExecutionError", "IncomingMessages"},
	"AWS/KMS":               {"SecondsUntilKeyMaterialExpiration"},
	"AWS/Kafka":             {"ActiveControllerCount", "BytesInPerSec", "BytesOutPerSec", "CpuIdle", "CpuSystem", "CpuUser", "FetchConsumerLocalTimeMsMean", "FetchConsumerRequestQueueTimeMsMean", "FetchConsumerResponseQueueTimeMsMean", "FetchConsumerResponseSendTimeMsMean", "FetchConsumerTotalTimeMsMean", "FetchFollowerLocalTimeMsMean", "FetchFollowerRequestQueueTimeMsMean", "FetchFollowerResponseQueueTimeMsMean", "FetchFollowerResponseSendTimeMsMean", "FetchFollowerTotalTimeMsMean", "FetchMessageConversionsPerSec", "FetchThrottleByteRate", "FetchThrottleQueueSize", "FetchThrottleTime", "GlobalPartitionCount", "GlobalTopicCount", "KafkaAppLogsDiskUsed", "KafkaDataLogsDiskUsed", "LeaderCount", "MemoryBuffered", "MemoryCached", "MemoryFree", "MemoryUsed", "MessagesInPerSec", "NetworkProcessorAvgIdlePercent", "NetworkRxDropped", "NetworkRxErrors", "NetworkRxPackets", "NetworkTxDropped", "NetworkTxErrors", "NetworkTxPackets", "OfflinePartitionsCount", "PartitionCount", "ProduceLocalTimeMsMean", "ProduceMessageConversionsPerSec", "ProduceMessageConversionsTimeMsMean", "ProduceRequestQueueTimeMsMean", "ProduceResponseQueueTimeMsMean", "ProduceResponseSendTimeMsMean", "ProduceThrottleByteRate", "ProduceThrottleQueueSize", "ProduceThrottleTime", "ProduceTotalTimeMsMean", "RequestBytesMean", "RequestExemptFromThrottleTime", "RequestHandlerAvgIdlePercent", "RequestThrottleQueueSize", "RequestThrottleTime", "RequestTime", "RootDiskUsed", "SwapFree", "SwapUsed", "UnderMinIsrPartitionCount", "UnderReplicatedPartitions", "ZooKeeperRequestLatencyMsMean", "ZooKeeperSessionState"},
	"AWS/Kinesis":           {"GetRecords.Bytes", "GetRecords.IteratorAge", "GetRecords.IteratorAgeMilliseconds", "GetRecords.Latency", "GetRecords.Records", "GetRecords.Success", "IncomingBytes", "IncomingRecords", "IteratorAgeMilliseconds", "OutgoingBytes", "OutgoingRecords", "PutRecord.Bytes", "PutRecord.Latency", "PutRecord.Success", "PutRecords.Bytes", "PutRecords.Latency", "PutRecords.Records", "PutRecords.Success", "ReadProvisionedThroughputExceeded", "SubscribeToShard.RateExceeded", "SubscribeToShard.Success", "SubscribeToShardEvent.Bytes", "SubscribeToShardEvent.MillisBehindLatest", "SubscribeToShardEvent.Records", "SubscribeToShardEvent.Success", "WriteProvisionedThroughputExceeded"},
	"AWS/KinesisAnalytics":  {"Bytes", "InputProcessing.DroppedRecords", "InputProcessing.Duration", "InputProcessing.OkBytes", "InputProcessing.OkRecords", "InputProcessing.ProcessingFailedRecords", "InputProcessing.Success", "KPUs", "LambdaDelivery.DeliveryFailedRecords", "LambdaDelivery.Duration", "LambdaDelivery.OkRecords", "MillisBehindLatest", "Records", "Success"},
	"AWS/KinesisVideo":      {"GetHLSMasterPlaylist.Latency", "GetHLSMasterPlaylist.Requests", "GetHLSMasterPlaylist.Success", "GetHLSMediaPlaylist.Latency", "GetHLSMediaPlaylist.Requests", "GetHLSMediaPlaylist.Success", "GetHLSStreamingSessionURL.Latency", "GetHLSStreamingSessionURL.Requests", "GetHLSStreamingSessionURL.Success", "GetMP4InitFragment.Latency", "GetMP4InitFragment.Requests", "GetMP4InitFragment.Success", "GetMP4MediaFragment.Latency", "GetMP4MediaFragment.OutgoingBytes", "GetMP4MediaFragment.Requests", "GetMP4MediaFragment.Success", "GetMedia.ConnectionErrors", "GetMedia.MillisBehindNow", "GetMedia.OutgoingBytes", "GetMedia.OutgoingFragments", "GetMedia.OutgoingFrames", "GetMedia.Requests", "GetMedia.Success", "GetMediaForFragmentList.OutgoingBytes", "GetMediaForFragmentList.OutgoingFragments", "GetMediaForFragmentList.OutgoingFrames", "GetMediaForFragmentList.Requests", "GetMediaForFragmentList.Success", "GetTSFragment.Latency", "GetTSFragment.OutgoingBytes", "GetTSFragment.Requests", "GetTSFragment.Success", "ListFragments.Latency", "PutMedia.ActiveConnections", "PutMedia.BufferingAckLatency", "PutMedia.ConnectionErrors", "PutMedia.ErrorAckCount", "PutMedia.FragmentIngestionLatency", "PutMedia.FragmentPersistLatency", "PutMedia.IncomingBytes", "PutMedia.IncomingFragments", "PutMedia.IncomingFrames", "PutMedia.Latency", "PutMedia.PersistedAckLatency", "PutMedia.ReceivedAckLatency", "PutMedia.Requests", "PutMedia.Success"},
	"AWS/Lambda":            {"ConcurrentExecutions", "DeadLetterErrors", "Duration", "Errors", "Invocations", "IteratorAge", "Throttles", "UnreservedConcurrentExecutions"},
	"AWS/Lex":               {"BotChannelAuthErrors", "BotChannelConfigurationErrors", "BotChannelInboundThrottledEvents", "BotChannelOutboundThrottledEvents", "BotChannelRequestCount", "BotChannelResponseCardErrors", "BotChannelSystemErrors", "MissedUtteranceCount", "RuntimeInvalidLambdaResponses", "RuntimeLambdaErrors", "RuntimePollyErrors", "RuntimeRequestCount", "RuntimeSucessfulRequestLatency", "RuntimeSystemErrors", "RuntimeThrottledEvents", "RuntimeUserErrors"},
	"AWS/Logs":              {"DeliveryErrors", "DeliveryThrottling", "ForwardedBytes", "ForwardedLogEvents", "IncomingBytes", "IncomingLogEvents"},
	"AWS/ML":                {"PredictCount", "PredictFailureCount"},
	"AWS/MediaConnect":      {"ARQRecovered", "ARQRequests", "BitRate", "CATError", "CRCError", "Connected", "ConnectedOutputs", "ContinuityCounter", "Disconnections", "DroppedPackets", "FECPackets", "FECRecovered", "NotRecoveredPackets", "OutputConnected", "OutputDisconnections", "OverflowPackets", "PATError", "PCRAccuracyError", "PCRError", "PIDError", "PMTError", "PTSError", "PacketLossPercent", "RecoveredPackets", "RoundTripTime", "SourceARQRecovered", "SourceARQRequests", "SourceBitRate", "SourceCATError", "SourceCRCError", "SourceConnected", "SourceContinuityCounter", "SourceDisconnections", "SourceDroppedPackets", "SourceFECPackets", "SourceFECRecovered", "SourceNotRecoveredPackets", "SourceOverflowPackets", "SourcePATError", "SourcePCRAccuracyError", "SourcePCRError", "SourcePIDError", "SourcePMTError", "SourcePTSError", "SourcePacketLossPercent", "SourceRecoveredPackets", "SourceRoundTripTime", "SourceTSByteError", "SourceTSSyncLoss", "SourceTotalPackets", "SourceTransportError", "TSByteError", "TSSyncLoss", "TotalPackets", "TransportError"},
	"AWS/MediaConvert":      {"AudioOutputSeconds", "Errors", "HDOutputSeconds", "JobsCompletedCount", "JobsErroredCount", "SDOutputSeconds", "StandbyTime", "TranscodingTime", "UHDOutputSeconds"},
	"AWS/MediaPackage":      {"ActiveInput", "EgressBytes", "EgressRequestCount", "EgressResponseTime", "IngressBytes", "IngressResponseTime"},
	"AWS/MediaStore":        {"RequestCount", "4xxErrorCount", "5xxErrorCount", "BytesUploaded", "BytesDownloaded", "TotalTime", "TurnaroundTime"},
	"AWS/MediaTailor":       {"AdDecisionServer.Ads", "AdDecisionServer.Duration", "AdDecisionServer.Errors", "AdDecisionServer.FillRate", "AdDecisionServer.Timeouts", "AdNotReady", "Avails.Duration", "Avails.FillRate", "Avails.FilledDuration", "GetManifest.Errors", "Origin.Errors", "Origin.Timeouts"},
	"AWS/NATGateway":        {"ActiveConnectionCount", "BytesInFromDestination", "BytesInFromSource", "BytesOutToDestination", "BytesOutToSource", "ConnectionAttemptCount", "ConnectionEstablishedCount", "ErrorPortAllocation", "IdleTimeoutCount", "PacketsDropCount", "PacketsInFromDestination", "PacketsInFromSource", "PacketsOutToDestination", "PacketsOutToSource"},
	"AWS/Neptune":           {"CPUUtilization", "ClusterReplicaLag", "ClusterReplicaLagMaximum", "ClusterReplicaLagMinimum", "EngineUptime", "FreeLocalStorage", "FreeableMemory", "GremlinErrors", "GremlinHttp1xx", "GremlinHttp2xx", "GremlinHttp4xx", "GremlinHttp5xx", "GremlinRequests", "GremlinRequestsPerSec", "GremlinWebSocketAvailableConnections", "GremlinWebSocketClientErrors", "GremlinWebSocketServerErrors", "GremlinWebSocketSuccess", "Http100", "Http101", "Http1xx", "Http200", "Http2xx", "Http400", "Http403", "Http405", "Http413", "Http429", "Http4xx", "Http500", "Http501", "Http5xx", "LoaderErrors", "LoaderRequests", "NetworkReceiveThroughput", "NetworkThroughput", "NetworkTransmitThroughput", "SparqlErrors", "SparqlHttp1xx", "SparqlHttp2xx", "SparqlHttp4xx", "SparqlHttp5xx", "SparqlRequests", "SparqlRequestsPerSec", "StatusErrors", "StatusRequests", "VolumeBytesUsed", "VolumeReadIOPs", "VolumeWriteIOPs"},
	"AWS/NetworkELB":        {"ActiveFlowCount", "ActiveFlowCount_TLS", "ClientTLSNegotiationErrorCount", "ConsumedLCUs", "HealthyHostCount", "NewFlowCount", "NewFlowCount_TLS", "ProcessedBytes", "ProcessedBytes_TLS", "TCP_Client_Reset_Count", "TCP_ELB_Reset_Count", "TCP_Target_Reset_Count", "TargetTLSNegotiationErrorCount", "UnHealthyHostCount"},
	"AWS/OpsWorks":          {"cpu_idle", "cpu_nice", "cpu_steal", "cpu_system", "cpu_user", "cpu_waitio", "load_1", "load_15", "load_5", "memory_buffers", "memory_cached", "memory_free", "memory_swap", "memory_total", "memory_used", "procs"},
	"AWS/Polly":             {"2XXCount", "4XXCount", "5XXCount", "RequestCharacters", "ResponseLatency"},
	"AWS/RDS":               {"ActiveTransactions", "AuroraBinlogReplicaLag", "AuroraGlobalDBDataTransferBytes", "AuroraGlobalDBReplicatedWriteIO", "AuroraGlobalDBReplicationLag", "AuroraReplicaLag", "AuroraReplicaLagMaximum", "AuroraReplicaLagMinimum", "BacktrackChangeRecordsCreationRate", "BacktrackChangeRecordsStored", "BacktrackWindowActual", "BacktrackWindowAlert", "BackupRetentionPeriodStorageUsed", "BinLogDiskUsage", "BlockedTransactions", "BufferCacheHitRatio", "BurstBalance", "CPUCreditBalance", "CPUCreditUsage", "CPUUtilization", "CommitLatency", "CommitThroughput", "DDLLatency", "DDLThroughput", "DMLLatency", "DMLThroughput", "DatabaseConnections", "Deadlocks", "DeleteLatency", "DeleteThroughput", "DiskQueueDepth", "EngineUptime", "FailedSQLServerAgentJobsCount", "FreeLocalStorage", "FreeStorageSpace", "FreeableMemory", "InsertLatency", "InsertThroughput", "LoginFailures", "MaximumUsedTransactionIDs", "NetworkReceiveThroughput", "NetworkThroughput", "NetworkTransmitThroughput", "OldestReplicationSlotLag", "Queries", "RDSToAuroraPostgreSQLReplicaLag", "ReadIOPS", "ReadLatency", "ReadThroughput", "ReplicaLag", "ReplicationSlotDiskUsage", "ResultSetCacheHitRatio", "SelectLatency", "SelectThroughput", "ServerlessDatabaseCapacity", "SnapshotStorageUsed", "SwapUsage", "TotalBackupStorageBilled", "TransactionLogsDiskUsage", "TransactionLogsGeneration", "UpdateLatency", "UpdateThroughput", "VolumeBytesUsed", "VolumeReadIOPs", "VolumeWriteIOPs", "WriteIOPS", "WriteLatency", "WriteThroughput"},
	"AWS/Redshift":          {"CPUUtilization", "DatabaseConnections", "HealthStatus", "MaintenanceMode", "NetworkReceiveThroughput", "NetworkTransmitThroughput", "PercentageDiskSpaceUsed", "QueriesCompletedPerSecond", "QueryDuration", "QueryRuntimeBreakdown", "ReadIOPS", "ReadLatency", "ReadThroughput", "TotalTableCount", "WLMQueriesCompletedPerSecond", "WLMQueryDuration", "WLMQueueLength", "WriteIOPS", "WriteLatency", "WriteThroughput"},
	"AWS/Route53":           {"ChildHealthCheckHealthyCount", "ConnectionTime", "DNSQueries", "HealthCheckPercentageHealthy", "HealthCheckStatus", "SSLHandshakeTime", "TimeToFirstByte"},
	"AWS/Route53Resolver":   {"InboundQueryVolume", "OutboundQueryVolume", "OutboundQueryAggregatedVolume"},
	"AWS/S3":                {"4xxErrors", "5xxErrors", "AllRequests", "BucketSizeBytes", "BytesDownloaded", "BytesUploaded", "DeleteRequests", "FirstByteLatency", "GetRequests", "HeadRequests", "ListRequests", "NumberOfObjects", "PostRequests", "PutRequests", "SelectRequests", "SelectReturnedBytes", "SelectScannedBytes", "TotalRequestLatency"},
	"AWS/SDKMetrics":        {"CallCount", "ClientErrorCount", "EndToEndLatency", "ConnectionErrorCount", "ServerErrorCount", "ThrottleCount"},
	"AWS/ServiceCatalog":    {"ProvisionedProductLaunch"},
	"AWS/SES":               {"Bounce", "Clicks", "Complaint", "Delivery", "Opens", "Reject", "Rendering Failures", "Reputation.BounceRate", "Reputation.ComplaintRate", "Send"},
	"AWS/SNS":               {"NumberOfMessagesPublished", "NumberOfNotificationsDelivered", "NumberOfNotificationsFailed", "NumberOfNotificationsFilteredOut", "NumberOfNotificationsFilteredOut-InvalidAttributes", "NumberOfNotificationsFilteredOut-NoMessageAttributes", "PublishSize", "SMSMonthToDateSpentUSD", "SMSSuccessRate"},
	"AWS/SQS":               {"ApproximateAgeOfOldestMessage", "ApproximateNumberOfMessagesDelayed", "ApproximateNumberOfMessagesNotVisible", "ApproximateNumberOfMessagesVisible", "NumberOfEmptyReceives", "NumberOfMessagesDeleted", "NumberOfMessagesReceived", "NumberOfMessagesSent", "SentMessageSize"},
	"AWS/SWF":               {"ActivityTaskScheduleToCloseTime", "ActivityTaskScheduleToStartTime", "ActivityTaskStartToCloseTime", "ActivityTasksCanceled", "ActivityTasksCompleted", "ActivityTasksFailed", "ConsumedCapacity", "DecisionTaskScheduleToStartTime", "DecisionTaskStartToCloseTime", "DecisionTasksCompleted", "PendingTasks", "ProvisionedBucketSize", "ProvisionedRefillRate", "ScheduledActivityTasksTimedOutOnClose", "ScheduledActivityTasksTimedOutOnStart", "StartedActivityTasksTimedOutOnClose", "StartedActivityTasksTimedOutOnHeartbeat", "StartedDecisionTasksTimedOutOnClose", "ThrottledEvents", "WorkflowStartToCloseTime", "WorkflowsCanceled", "WorkflowsCompleted", "WorkflowsContinuedAsNew", "WorkflowsFailed", "WorkflowsTerminated", "WorkflowsTimedOut"},
	"AWS/SageMaker":         {"CPUUtilization", "DatasetObjectsAutoAnnotated", "DatasetObjectsHumanAnnotated", "DatasetObjectsLabelingFailed", "DiskUtilization", "GPUMemoryUtilization", "GPUUtilization", "Invocation4XXErrors", "Invocation5XXErrors", "Invocations", "InvocationsPerInstance", "JobsFailed", "JobsStopped", "JobsSucceeded", "MemoryUtilization", "ModelLatency", "OverheadLatency", "TotalDatasetObjectsLabeled"},
	"AWS/States":            {"ActivitiesFailed", "ActivitiesHeartbeatTimedOut", "ActivitiesScheduled", "ActivitiesStarted", "ActivitiesSucceeded", "ActivitiesTimedOut", "ActivityRunTime", "ActivityScheduleTime", "ActivityTime", "ConsumedCapacity", "ExecutionThrottled", "ExecutionTime", "ExecutionsAborted", "ExecutionsFailed", "ExecutionsStarted", "ExecutionsSucceeded", "ExecutionsTimedOut", "LambdaFunctionRunTime", "LambdaFunctionScheduleTime", "LambdaFunctionTime", "LambdaFunctionsFailed", "LambdaFunctionsHeartbeatTimedOut", "LambdaFunctionsScheduled", "LambdaFunctionsStarted", "LambdaFunctionsSucceeded", "LambdaFunctionsTimedOut", "ProvisionedBucketSize", "ProvisionedRefillRate", "ThrottledEvents"},
	"AWS/StorageGateway":    {"CacheFree", "CacheHitPercent", "CachePercentDirty", "CachePercentUsed", "CacheUsed", "CloudBytesDownloaded", "CloudBytesUploaded", "CloudDownloadLatency", "QueuedWrites", "ReadBytes", "ReadTime", "TimeSinceLastRecoveryPoint", "TotalCacheSize", "UploadBufferFree", "UploadBufferPercentUsed", "UploadBufferUsed", "WorkingStorageFree", "WorkingStoragePercentUsed", "WorkingStorageUsed", "WriteBytes", "WriteTime"},
	"AWS/Textract":          {"ResponseTime", "ServerErrorCount", "SuccessfulRequestCount", "ThrottledCount", "UserErrorCount"},
	"AWS/ThingsGraph":       {"EventStoreQueueSize", "FlowExecutionTime", "FlowExecutionsFailed", "FlowExecutionsStarted", "FlowExecutionsSucceeded", "FlowStepExecutionTime", "FlowStepExecutionsFailed", "FlowStepExecutionsStarted", "FlowStepExecutionsSucceeded"},
	"AWS/TransitGateway":    {"BytesIn", "BytesOut", "PacketDropCountBlackhole", "PacketDropCountNoRoute", "PacketsIn", "PacketsOut"},
	"AWS/Translate":         {"CharacterCount", "ResponseTime", "ServerErrorCount", "SuccessfulRequestCount", "ThrottledCount", "UserErrorCount"},
	"AWS/TrustedAdvisor":    {"GreenChecks", "RedChecks", "RedResources", "ServiceLimitUsage", "YellowChecks", "YellowResources"},
	"AWS/Usage":             {"CallCount", "ResourceCount"},
	"AWS/VPN":               {"TunnelDataIn", "TunnelDataOut", "TunnelState"},
	"AWS/WAF":               {"AllowedRequests", "BlockedRequests", "CountedRequests", "PassedRequests"},
	"AWS/WAFV2":             {"AllowedRequests", "BlockedRequests", "CountedRequests", "PassedRequests"},
	"AWS/WorkSpaces":        {"Available", "ConnectionAttempt", "ConnectionFailure", "ConnectionSuccess", "InSessionLatency", "Maintenance", "SessionDisconnect", "SessionLaunchTime", "Stopped", "Unhealthy", "UserConnected"},
	"ECS/ContainerInsights": {"ContainerInstanceCount", "CpuUtilized", "CpuReserved", "DeploymentCount", "DesiredTaskCount", "MemoryUtilized", "MemoryReserved", "NetworkRxBytes", "NetworkTxBytes", "PendingTaskCount", "RunningTaskCount", "ServiceCount", "StorageReadBytes", "StorageWriteBytes", "TaskCount", "TaskSetCount", "instance_cpu_limit", "instance_cpu_reserved_capacity", "instance_cpu_usage_total", "instance_cpu_utilization", "instance_filesystem_utilization", "instance_memory_limit", "instance_memory_reserved_capacity", "instance_memory_utliization", "instance_memory_working_set", "instance_network_total_bytes", "instance_number_of_running_tasks"},
	"ContainerInsights":     {"cluster_failed_node_count", "cluster_node_count", "namespace_number_of_running_pods", "node_cpu_limit", "node_cpu_reserved_capacity", "node_cpu_usage_total", "node_cpu_utilization", "node_filesystem_utilization", "node_memory_limit", "node_memory_reserved_capacity", "node_memory_utilization", "node_memory_working_set", "node_network_total_bytes", "node_number_of_running_containers", "node_number_of_running_pods", "pod_cpu_reserved_capacity", "pod_cpu_utilization", "pod_cpu_utilization_over_pod_limit", "pod_memory_reserved_capacity", "pod_memory_utilization", "pod_memory_utilization_over_pod_limit", "pod_number_of_container_restarts", "pod_network_rx_bytes", "pod_network_tx_bytes", "service_number_of_running_pods"},
	"Rekognition":           {"DetectedFaceCount", "DetectedLabelCount", "ResponseTime", "ServerErrorCount", "SuccessfulRequestCount", "ThrottledCount", "UserErrorCount"},
	"AWS/Cassandra":         {"AccountMaxReads", "AccountMaxTableLevelReads", "AccountMaxTableLevelWrites", "AccountMaxWrites", "AccountProvisionedReadCapacityUtilization", "AccountProvisionedWriteCapacityUtilization", "ConditionalCheckFailedRequests", "ConsumedReadCapacityUnits", "ConsumedWriteCapacityUnits", "MaxProvisionedTableReadCapacityUtilization", "MaxProvisionedTableWriteCapacityUtilization", "ReturnedItemCount", "ReturnedItemCountBySelect", "SuccessfulRequestCount", "SuccessfulRequestLatency", "SystemErrors", "UserErrors"},
}

var dimensionsMap = map[string][]string{
	"AWS/ACMPrivateCA":      {},
	"AWS/AmazonMQ":          {"Broker", "Queue", "Topic"},
	"AWS/ApiGateway":        {"ApiName", "Method", "Resource", "Stage"},
	"AWS/AppStream":         {"Fleet"},
	"AWS/AppSync":           {"GraphQLAPIId"},
	"AWS/ApplicationELB":    {"AvailabilityZone", "LoadBalancer", "TargetGroup"},
	"AWS/AutoScaling":       {"AutoScalingGroupName"},
	"AWS/Billing":           {"Currency", "LinkedAccount", "ServiceName"},
	"AWS/Chatbot":           {"ConfigurationName"},
	"AWS/CloudFront":        {"DistributionId", "Region"},
	"AWS/CloudHSM":          {"ClusterId", "HsmId", "Region"},
	"AWS/CloudSearch":       {"ClientId", "DomainName"},
	"AWS/CodeBuild":         {"ProjectName"},
	"AWS/Cognito":           {"Operation", "RiskLevel", "UserPoolId"},
	"AWS/Connect":           {"InstanceId", "MetricGroup", "Participant", "QueueName", "Stream Type", "Type of Connection"},
	"AWS/DataSync":          {"AgentId", "TaskId"},
	"AWS/DDoSProtection":    {"ResourceArn", "AttackVector"},
	"AWS/DMS":               {"ReplicationInstanceIdentifier", "ReplicationTaskIdentifier"},
	"AWS/DocDB":             {"DBClusterIdentifier", "DBInstanceIdentifier", "Role"},
	"AWS/DX":                {"ConnectionId"},
	"AWS/DAX":               {"Account", "ClusterId", "NodeId"},
	"AWS/DynamoDB":          {"GlobalSecondaryIndexName", "Operation", "ReceivingRegion", "StreamLabel", "TableName"},
	"AWS/EBS":               {"VolumeId"},
	"AWS/EC2":               {"AutoScalingGroupName", "ImageId", "InstanceId", "InstanceType"},
	"AWS/EC2/API":           {},
	"AWS/EC2Spot":           {"AvailabilityZone", "FleetRequestId", "InstanceType"},
	"AWS/ECS":               {"ClusterName", "ServiceName"},
	"AWS/EFS":               {"FileSystemId"},
	"AWS/ELB":               {"AvailabilityZone", "LoadBalancerName"},
	"AWS/ES":                {"ClientId", "DomainName"},
	"AWS/ElastiCache":       {"CacheClusterId", "CacheNodeId"},
	"AWS/ElasticBeanstalk":  {"EnvironmentName", "InstanceId"},
	"AWS/ElasticInference":  {"ElasticInferenceAcceleratorId", "InstanceId"},
	"AWS/ElasticMapReduce":  {"ClusterId", "JobFlowId", "JobId"},
	"AWS/ElasticTranscoder": {"Operation", "PipelineId"},
	"AWS/Events":            {"RuleName"},
	"AWS/FSx":               {},
	"AWS/Firehose":          {"DeliveryStreamName"},
	"AWS/GameLift":          {"FleetId", "InstanceType", "MatchmakingConfigurationName", "MatchmakingConfigurationName-RuleName", "MetricGroups", "OperatingSystem", "QueueName"},
	"AWS/Glue":              {"JobName", "JobRunId", "Type"},
	"AWS/Inspector":         {},
	"AWS/IoT":               {"ActionType", "BehaviorName", "CheckName", "JobId", "Protocol", "RuleName", "ScheduledAuditName", "SecurityProfileName"},
	"AWS/IoTAnalytics":      {"ActionType", "ChannelName", "DatasetName", "DatastoreName", "PipelineActivityName", "PipelineActivityType", "PipelineName"},
	"AWS/KMS":               {"KeyId"},
	"AWS/Kafka":             {"Broker ID", "Cluster Name", "Topic"},
	"AWS/Kinesis":           {"ShardId", "StreamName"},
	"AWS/KinesisAnalytics":  {"Application", "Flow", "Id"},
	"AWS/KinesisVideo":      {},
	"AWS/Lambda":            {"Alias", "ExecutedVersion", "FunctionName", "Resource"},
	"AWS/Lex":               {"BotAlias", "BotChannelName", "BotName", "BotVersion", "InputMode", "Operation", "Source"},
	"AWS/Logs":              {"DestinationType", "FilterName", "LogGroupName"},
	"AWS/ML":                {"MLModelId", "RequestMode"},
	"AWS/MediaConnect":      {"AvailabilityZone", "FlowARN", "SourceARN", "OutputARN"},
	"AWS/MediaConvert":      {"Job", "Operation", "Queue"},
	"AWS/MediaPackage":      {"Channel", "No Dimension", "OriginEndpoint", "StatusCodeRange"},
	"AWS/MediaStore":        {"ContainerName", "ObjectGroupName", "RequestType"},
	"AWS/MediaTailor":       {"Configuration Name"},
	"AWS/NATGateway":        {"NatGatewayId"},
	"AWS/Neptune":           {"DBClusterIdentifier", "DatabaseClass", "EngineName", "Role"},
	"AWS/NetworkELB":        {"AvailabilityZone", "LoadBalancer", "TargetGroup"},
	"AWS/OpsWorks":          {"InstanceId", "LayerId", "StackId"},
	"AWS/Polly":             {"Operation"},
	"AWS/RDS":               {"DBClusterIdentifier", "DBInstanceIdentifier", "DatabaseClass", "DbClusterIdentifier", "EngineName", "Role", "SourceRegion"},
	"AWS/Redshift":          {"ClusterIdentifier", "NodeID", "service class", "stage", "latency", "wlmid"},
	"AWS/Route53":           {"HealthCheckId", "Region", "HostedZoneId"},
	"AWS/Route53Resolver":   {"EndpointId"},
	"AWS/S3":                {"BucketName", "FilterId", "StorageType"},
	"AWS/SDKMetrics":        {"DestinationRegion", "Service"},
	"AWS/ServiceCatalog":    {"State", "ProductId", "ProvisioningArtifactId"},
	"AWS/SES":               {},
	"AWS/SNS":               {"Application", "Country", "Platform", "SMSType", "TopicName"},
	"AWS/SQS":               {"QueueName"},
	"AWS/SWF":               {"APIName", "ActivityTypeName", "ActivityTypeVersion", "DecisionName", "Domain", "TaskListName", "WorkflowTypeName", "WorkflowTypeVersion"},
	"AWS/SageMaker":         {"EndpointName", "Host", "LabelingJobName", "VariantName"},
	"AWS/States":            {"APIName", "ActivityArn", "LambdaFunctionArn", "StateMachineArn", "StateTransition"},
	"AWS/StorageGateway":    {"GatewayId", "GatewayName", "VolumeId"},
	"AWS/Textract":          {},
	"AWS/ThingsGraph":       {"FlowTemplateId", "StepName", "SystemTemplateId"},
	"AWS/TransitGateway":    {"TransitGateway"},
	"AWS/Translate":         {"LanguagePair", "Operation"},
	"AWS/TrustedAdvisor":    {},
	"AWS/Usage":             {"Class", "Resource", "Service", "Type"},
	"AWS/VPN":               {"TunnelIpAddress", "VpnId"},
	"AWS/WAF":               {"Region", "Rule", "RuleGroup", "WebACL"},
	"AWS/WAFV2":             {"Region", "Rule", "RuleGroup", "WebACL"},
	"AWS/WorkSpaces":        {"DirectoryId", "WorkspaceId"},
	"ECS/ContainerInsights": {"ClusterName", "ServiceName", "TaskDefinitionFamily", "EC2InstanceId", "ContainerInstanceId"},
	"ContainerInsights":     {"ClusterName", "NodeName", "Namespace", "InstanceId", "PodName", "Service"},
	"Rekognition":           {},
	"AWS/Cassandra":         {"Keyspace", "Operation", "TableName"},
}

var regionCache sync.Map

func (e *cloudWatchExecutor) executeMetricFindQuery(ctx context.Context, queryContext *tsdb.TsdbQuery) (*tsdb.Response, error) {
	firstQuery := queryContext.Queries[0]

	parameters := firstQuery.Model
	subType := firstQuery.Model.Get("subtype").MustString()
	var data []suggestData
	var err error
	switch subType {
	case "regions":
		data, err = e.handleGetRegions(ctx, parameters, queryContext)
	case "namespaces":
		data, err = e.handleGetNamespaces(ctx, parameters, queryContext)
	case "metrics":
		data, err = e.handleGetMetrics(ctx, parameters, queryContext)
	case "dimension_keys":
		data, err = e.handleGetDimensions(ctx, parameters, queryContext)
	case "dimension_values":
		data, err = e.handleGetDimensionValues(ctx, parameters, queryContext)
	case "ebs_volume_ids":
		data, err = e.handleGetEbsVolumeIds(ctx, parameters, queryContext)
	case "ec2_instance_attribute":
		data, err = e.handleGetEc2InstanceAttribute(ctx, parameters, queryContext)
	case "resource_arns":
		data, err = e.handleGetResourceArns(ctx, parameters, queryContext)
	}
	if err != nil {
		return nil, err
	}

	queryResult := &tsdb.QueryResult{Meta: simplejson.New(), RefId: firstQuery.RefId}
	transformToTable(data, queryResult)
	result := &tsdb.Response{
		Results: map[string]*tsdb.QueryResult{
			firstQuery.RefId: queryResult,
		},
	}
	return result, nil
}

func transformToTable(data []suggestData, result *tsdb.QueryResult) {
	table := &tsdb.Table{
		Columns: []tsdb.TableColumn{
			{
				Text: "text",
			},
			{
				Text: "value",
			},
		},
		Rows: make([]tsdb.RowValues, 0),
	}

	for _, r := range data {
		values := []interface{}{
			r.Text,
			r.Value,
		}
		table.Rows = append(table.Rows, values)
	}
	result.Tables = append(result.Tables, table)
	result.Meta.Set("rowCount", len(data))
}

func parseMultiSelectValue(input string) []string {
	trimmedInput := strings.TrimSpace(input)
	if strings.HasPrefix(trimmedInput, "{") {
		values := strings.Split(strings.TrimRight(strings.TrimLeft(trimmedInput, "{"), "}"), ",")
		trimmedValues := make([]string, len(values))
		for i, v := range values {
			trimmedValues[i] = strings.TrimSpace(v)
		}
		return trimmedValues
	}

	return []string{trimmedInput}
}

// Whenever this list is updated, the frontend list should also be updated.
// Please update the region list in public/app/plugins/datasource/cloudwatch/partials/config.html
func (e *cloudWatchExecutor) handleGetRegions(ctx context.Context, parameters *simplejson.Json, queryContext *tsdb.TsdbQuery) ([]suggestData, error) {
	dsInfo := e.getDSInfo(defaultRegion)
	profile := dsInfo.Profile
	if cache, ok := regionCache.Load(profile); ok {
		if cache2, ok2 := cache.([]suggestData); ok2 {
			return cache2, nil
		}
	}

<<<<<<< HEAD
	client, err := e.clients.ec2Client(dsInfo)
=======
	client, err := e.getEC2Client(region)
>>>>>>> 65ba9a3b
	if err != nil {
		return nil, err
	}
	regions := knownRegions
	r, err := client.DescribeRegions(&ec2.DescribeRegionsInput{})
	if err != nil {
		// ignore error for backward compatibility
		plog.Error("Failed to get regions", "error", err)
	} else {
		for _, region := range r.Regions {
			exists := false

			for _, existingRegion := range regions {
				if existingRegion == *region.RegionName {
					exists = true
					break
				}
			}

			if !exists {
				regions = append(regions, *region.RegionName)
			}
		}
	}
	sort.Strings(regions)

	result := make([]suggestData, 0)
	for _, region := range regions {
		result = append(result, suggestData{Text: region, Value: region})
	}
	regionCache.Store(profile, result)

	return result, nil
}

func (e *cloudWatchExecutor) handleGetNamespaces(ctx context.Context, parameters *simplejson.Json, queryContext *tsdb.TsdbQuery) ([]suggestData, error) {
	keys := []string{}
	for key := range metricsMap {
		keys = append(keys, key)
	}
	customNamespaces := e.DataSource.JsonData.Get("customMetricsNamespaces").MustString()
	if customNamespaces != "" {
		keys = append(keys, strings.Split(customNamespaces, ",")...)
	}
	sort.Strings(keys)

	result := make([]suggestData, 0)
	for _, key := range keys {
		result = append(result, suggestData{Text: key, Value: key})
	}

	return result, nil
}

func (e *cloudWatchExecutor) handleGetMetrics(ctx context.Context, parameters *simplejson.Json, queryContext *tsdb.TsdbQuery) ([]suggestData, error) {
	region := parameters.Get("region").MustString()
	namespace := parameters.Get("namespace").MustString()

	var namespaceMetrics []string
	if !isCustomMetrics(namespace) {
		var exists bool
		if namespaceMetrics, exists = metricsMap[namespace]; !exists {
			return nil, fmt.Errorf("unable to find namespace %q", namespace)
		}
	} else {
		var err error
		dsInfo := e.getDSInfo(region)
		dsInfo.Namespace = namespace

		if namespaceMetrics, err = e.getMetricsForCustomMetrics(region); err != nil {
			return nil, errors.New("Unable to call AWS API")
		}
	}
	sort.Strings(namespaceMetrics)

	result := make([]suggestData, 0)
	for _, name := range namespaceMetrics {
		result = append(result, suggestData{Text: name, Value: name})
	}

	return result, nil
}

func (e *cloudWatchExecutor) handleGetDimensions(ctx context.Context, parameters *simplejson.Json, queryContext *tsdb.TsdbQuery) ([]suggestData, error) {
	region := parameters.Get("region").MustString()
	namespace := parameters.Get("namespace").MustString()

	var dimensionValues []string
	if !isCustomMetrics(namespace) {
		var exists bool
		if dimensionValues, exists = dimensionsMap[namespace]; !exists {
			return nil, fmt.Errorf("unable to find dimension %q", namespace)
		}
	} else {
		var err error
		dsInfo := e.getDSInfo(region)
		dsInfo.Namespace = namespace

		if dimensionValues, err = e.getDimensionsForCustomMetrics(region); err != nil {
			return nil, errors.New("Unable to call AWS API")
		}
	}
	sort.Strings(dimensionValues)

	result := make([]suggestData, 0)
	for _, name := range dimensionValues {
		result = append(result, suggestData{Text: name, Value: name})
	}

	return result, nil
}

func (e *cloudWatchExecutor) handleGetDimensionValues(ctx context.Context, parameters *simplejson.Json, queryContext *tsdb.TsdbQuery) ([]suggestData, error) {
	region := parameters.Get("region").MustString()
	namespace := parameters.Get("namespace").MustString()
	metricName := parameters.Get("metricName").MustString()
	dimensionKey := parameters.Get("dimensionKey").MustString()
	dimensionsJson := parameters.Get("dimensions").MustMap()

	var dimensions []*cloudwatch.DimensionFilter
	for k, v := range dimensionsJson {
		if vv, ok := v.(string); ok {
			dimensions = append(dimensions, &cloudwatch.DimensionFilter{
				Name:  aws.String(k),
				Value: aws.String(vv),
			})
		} else if vv, ok := v.([]interface{}); ok {
			for _, v := range vv {
				dimensions = append(dimensions, &cloudwatch.DimensionFilter{
					Name:  aws.String(k),
					Value: aws.String(v.(string)),
				})
			}
		}
	}

	metrics, err := e.cloudwatchListMetrics(region, namespace, metricName, dimensions)
	if err != nil {
		return nil, err
	}

	result := make([]suggestData, 0)
	dupCheck := make(map[string]bool)
	for _, metric := range metrics.Metrics {
		for _, dim := range metric.Dimensions {
			if *dim.Name == dimensionKey {
				if _, exists := dupCheck[*dim.Value]; exists {
					continue
				}

				dupCheck[*dim.Value] = true
				result = append(result, suggestData{Text: *dim.Value, Value: *dim.Value})
			}
		}
	}

	sort.Slice(result, func(i, j int) bool {
		return result[i].Text < result[j].Text
	})

	return result, nil
}

func (e *cloudWatchExecutor) handleGetEbsVolumeIds(ctx context.Context, parameters *simplejson.Json, queryContext *tsdb.TsdbQuery) ([]suggestData, error) {
	region := parameters.Get("region").MustString()
	instanceId := parameters.Get("instanceId").MustString()

	instanceIds := aws.StringSlice(parseMultiSelectValue(instanceId))
	instances, err := e.ec2DescribeInstances(region, nil, instanceIds)
	if err != nil {
		return nil, err
	}

	result := make([]suggestData, 0)
	for _, reservation := range instances.Reservations {
		for _, instance := range reservation.Instances {
			for _, mapping := range instance.BlockDeviceMappings {
				result = append(result, suggestData{Text: *mapping.Ebs.VolumeId, Value: *mapping.Ebs.VolumeId})
			}
		}
	}

	return result, nil
}

func (e *cloudWatchExecutor) handleGetEc2InstanceAttribute(ctx context.Context, parameters *simplejson.Json, queryContext *tsdb.TsdbQuery) ([]suggestData, error) {
	region := parameters.Get("region").MustString()
	attributeName := parameters.Get("attributeName").MustString()
	filterJson := parameters.Get("filters").MustMap()

	var filters []*ec2.Filter
	for k, v := range filterJson {
		if vv, ok := v.([]interface{}); ok {
			var values []*string
			for _, vvv := range vv {
				if vvvv, ok := vvv.(string); ok {
					values = append(values, &vvvv)
				}
			}
			filters = append(filters, &ec2.Filter{
				Name:   aws.String(k),
				Values: values,
			})
		}
	}

	instances, err := e.ec2DescribeInstances(region, filters, nil)
	if err != nil {
		return nil, err
	}

	result := make([]suggestData, 0)
	dupCheck := make(map[string]bool)
	for _, reservation := range instances.Reservations {
		for _, instance := range reservation.Instances {
			tags := make(map[string]string)
			for _, tag := range instance.Tags {
				tags[*tag.Key] = *tag.Value
			}

			var data string
			if strings.Index(attributeName, "Tags.") == 0 {
				tagName := attributeName[5:]
				data = tags[tagName]
			} else {
				attributePath := strings.Split(attributeName, ".")
				v := reflect.ValueOf(instance)
				for _, key := range attributePath {
					if v.Kind() == reflect.Ptr {
						v = v.Elem()
					}
					if v.Kind() != reflect.Struct {
						return nil, errors.New("invalid attribute path")
					}
					v = v.FieldByName(key)
					if !v.IsValid() {
						return nil, errors.New("invalid attribute path")
					}
				}
				if attr, ok := v.Interface().(*string); ok {
					data = *attr
				} else if attr, ok := v.Interface().(*time.Time); ok {
					data = attr.String()
				} else {
					return nil, errors.New("invalid attribute path")
				}
			}

			if _, exists := dupCheck[data]; exists {
				continue
			}

			dupCheck[data] = true
			result = append(result, suggestData{Text: data, Value: data})
		}
	}

	sort.Slice(result, func(i, j int) bool {
		return result[i].Text < result[j].Text
	})

	return result, nil
}

func (e *cloudWatchExecutor) handleGetResourceArns(ctx context.Context, parameters *simplejson.Json, queryContext *tsdb.TsdbQuery) ([]suggestData, error) {
	region := parameters.Get("region").MustString()
	resourceType := parameters.Get("resourceType").MustString()
	filterJson := parameters.Get("tags").MustMap()

	var filters []*resourcegroupstaggingapi.TagFilter
	for k, v := range filterJson {
		if vv, ok := v.([]interface{}); ok {
			var values []*string
			for _, vvv := range vv {
				if vvvv, ok := vvv.(string); ok {
					values = append(values, &vvvv)
				}
			}
			filters = append(filters, &resourcegroupstaggingapi.TagFilter{
				Key:    aws.String(k),
				Values: values,
			})
		}
	}

	var resourceTypes []*string
	resourceTypes = append(resourceTypes, &resourceType)

	resources, err := e.resourceGroupsGetResources(region, filters, resourceTypes)
	if err != nil {
		return nil, err
	}

	result := make([]suggestData, 0)
	for _, resource := range resources.ResourceTagMappingList {
		data := *resource.ResourceARN
		result = append(result, suggestData{Text: data, Value: data})
	}

	return result, nil
}

func (e *cloudWatchExecutor) cloudwatchListMetrics(region string, namespace string, metricName string, dimensions []*cloudwatch.DimensionFilter) (*cloudwatch.ListMetricsOutput, error) {
	svc, err := e.clients.cloudWatchClient(e.getDSInfo(region))
	if err != nil {
		return nil, err
	}

	params := &cloudwatch.ListMetricsInput{
		Namespace:  aws.String(namespace),
		Dimensions: dimensions,
	}

	if metricName != "" {
		params.MetricName = aws.String(metricName)
	}

	var resp cloudwatch.ListMetricsOutput
	if err := svc.ListMetricsPages(params,
		func(page *cloudwatch.ListMetricsOutput, lastPage bool) bool {
			metrics.MAwsCloudWatchListMetrics.Inc()
			metrics, _ := awsutil.ValuesAtPath(page, "Metrics")
			for _, metric := range metrics {
				resp.Metrics = append(resp.Metrics, metric.(*cloudwatch.Metric))
			}
			return !lastPage
		}); err != nil {
		return nil, fmt.Errorf("failed to call cloudwatch:ListMetrics: %w", err)
	}

	return &resp, nil
}

func (e *cloudWatchExecutor) ec2DescribeInstances(region string, filters []*ec2.Filter, instanceIds []*string) (*ec2.DescribeInstancesOutput, error) {
	params := &ec2.DescribeInstancesInput{
		Filters:     filters,
		InstanceIds: instanceIds,
	}

<<<<<<< HEAD
	client, err := e.clients.ec2Client(e.getDSInfo(region))
=======
	client, err := e.getEC2Client(region)
>>>>>>> 65ba9a3b
	if err != nil {
		return nil, err
	}

	var resp ec2.DescribeInstancesOutput
	if err := client.DescribeInstancesPages(params, func(page *ec2.DescribeInstancesOutput, lastPage bool) bool {
		resp.Reservations = append(resp.Reservations, page.Reservations...)
		return !lastPage
	}); err != nil {
		return nil, fmt.Errorf("failed to call ec2:DescribeInstances, %w", err)
	}

	return &resp, nil
}

func (e *cloudWatchExecutor) resourceGroupsGetResources(region string, filters []*resourcegroupstaggingapi.TagFilter,
	resourceTypes []*string) (*resourcegroupstaggingapi.GetResourcesOutput, error) {
	params := &resourcegroupstaggingapi.GetResourcesInput{
		ResourceTypeFilters: resourceTypes,
		TagFilters:          filters,
	}

<<<<<<< HEAD
	client, err := e.clients.rgtaClient(e.getDSInfo(region))
=======
	client, err := e.getRGTAClient(region)
>>>>>>> 65ba9a3b
	if err != nil {
		return nil, err
	}

	var resp resourcegroupstaggingapi.GetResourcesOutput
<<<<<<< HEAD
	if err := client.GetResourcesPages(params, func(page *resourcegroupstaggingapi.GetResourcesOutput, lastPage bool) bool {
		resp.ResourceTagMappingList = append(resp.ResourceTagMappingList, page.ResourceTagMappingList...)
		return !lastPage
	}); err != nil {
=======
	if err := client.GetResourcesPages(params,
		func(page *resourcegroupstaggingapi.GetResourcesOutput, lastPage bool) bool {
			resp.ResourceTagMappingList = append(resp.ResourceTagMappingList, page.ResourceTagMappingList...)
			return !lastPage
		}); err != nil {
>>>>>>> 65ba9a3b
		return nil, fmt.Errorf("failed to call tags:GetResources, %w", err)
	}

	return &resp, nil
}

func (e *cloudWatchExecutor) getAllMetrics(region string) (cloudwatch.ListMetricsOutput, error) {
<<<<<<< HEAD
	dsInfo := e.getDSInfo(region)

	cli, err := e.clients.cloudWatchClient(dsInfo)
=======
	client, err := e.getCWClient(region)
>>>>>>> 65ba9a3b
	if err != nil {
		return cloudwatch.ListMetricsOutput{}, err
	}

	dsInfo := e.getDSInfo(region)
	params := &cloudwatch.ListMetricsInput{
		Namespace: aws.String(dsInfo.Namespace),
	}

	var resp cloudwatch.ListMetricsOutput
<<<<<<< HEAD
	err = cli.ListMetricsPages(params, func(page *cloudwatch.ListMetricsOutput, lastPage bool) bool {
=======
	err = client.ListMetricsPages(params, func(page *cloudwatch.ListMetricsOutput, lastPage bool) bool {
>>>>>>> 65ba9a3b
		metrics.MAwsCloudWatchListMetrics.Inc()
		metrics, err := awsutil.ValuesAtPath(page, "Metrics")
		if err != nil {
			return !lastPage
		}

		for _, metric := range metrics {
			resp.Metrics = append(resp.Metrics, metric.(*cloudwatch.Metric))
		}
		return !lastPage
	})

	return resp, err
}

var metricsCacheLock sync.Mutex

func (e *cloudWatchExecutor) getMetricsForCustomMetrics(region string) ([]string, error) {
	metricsCacheLock.Lock()
	defer metricsCacheLock.Unlock()

	dsInfo := e.getDSInfo(region)

	if _, ok := customMetricsMetricsMap[dsInfo.Profile]; !ok {
		customMetricsMetricsMap[dsInfo.Profile] = make(map[string]map[string]*customMetricsCache)
	}
	if _, ok := customMetricsMetricsMap[dsInfo.Profile][dsInfo.Region]; !ok {
		customMetricsMetricsMap[dsInfo.Profile][dsInfo.Region] = make(map[string]*customMetricsCache)
	}
	if _, ok := customMetricsMetricsMap[dsInfo.Profile][dsInfo.Region][dsInfo.Namespace]; !ok {
		customMetricsMetricsMap[dsInfo.Profile][dsInfo.Region][dsInfo.Namespace] = &customMetricsCache{}
		customMetricsMetricsMap[dsInfo.Profile][dsInfo.Region][dsInfo.Namespace].Cache = make([]string, 0)
	}

	if customMetricsMetricsMap[dsInfo.Profile][dsInfo.Region][dsInfo.Namespace].Expire.After(time.Now()) {
		return customMetricsMetricsMap[dsInfo.Profile][dsInfo.Region][dsInfo.Namespace].Cache, nil
	}
	result, err := e.getAllMetrics(region)
	if err != nil {
		return []string{}, err
	}
	customMetricsMetricsMap[dsInfo.Profile][dsInfo.Region][dsInfo.Namespace].Cache = make([]string, 0)
	customMetricsMetricsMap[dsInfo.Profile][dsInfo.Region][dsInfo.Namespace].Expire = time.Now().Add(5 * time.Minute)

	for _, metric := range result.Metrics {
		if isDuplicate(customMetricsMetricsMap[dsInfo.Profile][dsInfo.Region][dsInfo.Namespace].Cache, *metric.MetricName) {
			continue
		}
		customMetricsMetricsMap[dsInfo.Profile][dsInfo.Region][dsInfo.Namespace].Cache = append(customMetricsMetricsMap[dsInfo.Profile][dsInfo.Region][dsInfo.Namespace].Cache, *metric.MetricName)
	}

	return customMetricsMetricsMap[dsInfo.Profile][dsInfo.Region][dsInfo.Namespace].Cache, nil
}

var dimensionsCacheLock sync.Mutex

func (e *cloudWatchExecutor) getDimensionsForCustomMetrics(region string) ([]string, error) {
	dimensionsCacheLock.Lock()
	defer dimensionsCacheLock.Unlock()

	dsInfo := e.getDSInfo(region)

	if _, ok := customMetricsDimensionsMap[dsInfo.Profile]; !ok {
		customMetricsDimensionsMap[dsInfo.Profile] = make(map[string]map[string]*customMetricsCache)
	}
	if _, ok := customMetricsDimensionsMap[dsInfo.Profile][dsInfo.Region]; !ok {
		customMetricsDimensionsMap[dsInfo.Profile][dsInfo.Region] = make(map[string]*customMetricsCache)
	}
	if _, ok := customMetricsDimensionsMap[dsInfo.Profile][dsInfo.Region][dsInfo.Namespace]; !ok {
		customMetricsDimensionsMap[dsInfo.Profile][dsInfo.Region][dsInfo.Namespace] = &customMetricsCache{}
		customMetricsDimensionsMap[dsInfo.Profile][dsInfo.Region][dsInfo.Namespace].Cache = make([]string, 0)
	}

	if customMetricsDimensionsMap[dsInfo.Profile][dsInfo.Region][dsInfo.Namespace].Expire.After(time.Now()) {
		return customMetricsDimensionsMap[dsInfo.Profile][dsInfo.Region][dsInfo.Namespace].Cache, nil
	}
	result, err := e.getAllMetrics(region)
	if err != nil {
		return []string{}, err
	}
	customMetricsDimensionsMap[dsInfo.Profile][dsInfo.Region][dsInfo.Namespace].Cache = make([]string, 0)
	customMetricsDimensionsMap[dsInfo.Profile][dsInfo.Region][dsInfo.Namespace].Expire = time.Now().Add(5 * time.Minute)

	for _, metric := range result.Metrics {
		for _, dimension := range metric.Dimensions {
			if isDuplicate(customMetricsDimensionsMap[dsInfo.Profile][dsInfo.Region][dsInfo.Namespace].Cache, *dimension.Name) {
				continue
			}
			customMetricsDimensionsMap[dsInfo.Profile][dsInfo.Region][dsInfo.Namespace].Cache = append(customMetricsDimensionsMap[dsInfo.Profile][dsInfo.Region][dsInfo.Namespace].Cache, *dimension.Name)
		}
	}

	return customMetricsDimensionsMap[dsInfo.Profile][dsInfo.Region][dsInfo.Namespace].Cache, nil
}

func isDuplicate(nameList []string, target string) bool {
	for _, name := range nameList {
		if name == target {
			return true
		}
	}
	return false
}

func isCustomMetrics(namespace string) bool {
	return strings.Index(namespace, "AWS/") != 0
}<|MERGE_RESOLUTION|>--- conflicted
+++ resolved
@@ -309,6 +309,7 @@
 // Whenever this list is updated, the frontend list should also be updated.
 // Please update the region list in public/app/plugins/datasource/cloudwatch/partials/config.html
 func (e *cloudWatchExecutor) handleGetRegions(ctx context.Context, parameters *simplejson.Json, queryContext *tsdb.TsdbQuery) ([]suggestData, error) {
+	const region = "default"
 	dsInfo := e.getDSInfo(defaultRegion)
 	profile := dsInfo.Profile
 	if cache, ok := regionCache.Load(profile); ok {
@@ -317,11 +318,7 @@
 		}
 	}
 
-<<<<<<< HEAD
-	client, err := e.clients.ec2Client(dsInfo)
-=======
 	client, err := e.getEC2Client(region)
->>>>>>> 65ba9a3b
 	if err != nil {
 		return nil, err
 	}
@@ -625,7 +622,7 @@
 }
 
 func (e *cloudWatchExecutor) cloudwatchListMetrics(region string, namespace string, metricName string, dimensions []*cloudwatch.DimensionFilter) (*cloudwatch.ListMetricsOutput, error) {
-	svc, err := e.clients.cloudWatchClient(e.getDSInfo(region))
+	svc, err := e.getCWClient(region)
 	if err != nil {
 		return nil, err
 	}
@@ -661,11 +658,7 @@
 		InstanceIds: instanceIds,
 	}
 
-<<<<<<< HEAD
-	client, err := e.clients.ec2Client(e.getDSInfo(region))
-=======
 	client, err := e.getEC2Client(region)
->>>>>>> 65ba9a3b
 	if err != nil {
 		return nil, err
 	}
@@ -688,28 +681,17 @@
 		TagFilters:          filters,
 	}
 
-<<<<<<< HEAD
-	client, err := e.clients.rgtaClient(e.getDSInfo(region))
-=======
 	client, err := e.getRGTAClient(region)
->>>>>>> 65ba9a3b
 	if err != nil {
 		return nil, err
 	}
 
 	var resp resourcegroupstaggingapi.GetResourcesOutput
-<<<<<<< HEAD
-	if err := client.GetResourcesPages(params, func(page *resourcegroupstaggingapi.GetResourcesOutput, lastPage bool) bool {
-		resp.ResourceTagMappingList = append(resp.ResourceTagMappingList, page.ResourceTagMappingList...)
-		return !lastPage
-	}); err != nil {
-=======
 	if err := client.GetResourcesPages(params,
 		func(page *resourcegroupstaggingapi.GetResourcesOutput, lastPage bool) bool {
 			resp.ResourceTagMappingList = append(resp.ResourceTagMappingList, page.ResourceTagMappingList...)
 			return !lastPage
 		}); err != nil {
->>>>>>> 65ba9a3b
 		return nil, fmt.Errorf("failed to call tags:GetResources, %w", err)
 	}
 
@@ -717,13 +699,7 @@
 }
 
 func (e *cloudWatchExecutor) getAllMetrics(region string) (cloudwatch.ListMetricsOutput, error) {
-<<<<<<< HEAD
-	dsInfo := e.getDSInfo(region)
-
-	cli, err := e.clients.cloudWatchClient(dsInfo)
-=======
 	client, err := e.getCWClient(region)
->>>>>>> 65ba9a3b
 	if err != nil {
 		return cloudwatch.ListMetricsOutput{}, err
 	}
@@ -734,11 +710,7 @@
 	}
 
 	var resp cloudwatch.ListMetricsOutput
-<<<<<<< HEAD
-	err = cli.ListMetricsPages(params, func(page *cloudwatch.ListMetricsOutput, lastPage bool) bool {
-=======
 	err = client.ListMetricsPages(params, func(page *cloudwatch.ListMetricsOutput, lastPage bool) bool {
->>>>>>> 65ba9a3b
 		metrics.MAwsCloudWatchListMetrics.Inc()
 		metrics, err := awsutil.ValuesAtPath(page, "Metrics")
 		if err != nil {
