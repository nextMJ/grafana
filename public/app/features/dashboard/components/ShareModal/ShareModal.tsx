import React from 'react';

import { Modal, ModalTabsHeader, TabContent, Themeable2, withTheme2 } from '@grafana/ui';
import { config } from 'app/core/config';
import { contextSrv } from 'app/core/core';
import { t } from 'app/core/internationalization';
import { SharePublicDashboard } from 'app/features/dashboard/components/ShareModal/SharePublicDashboard/SharePublicDashboard';
import { DashboardModel, PanelModel } from 'app/features/dashboard/state';
import { isPanelModelLibraryPanel } from 'app/features/library-panels/guard';

import { ShareEmbed } from './ShareEmbed';
import { ShareExport } from './ShareExport';
import { ShareImage } from './ShareImage';
import { ShareLibraryPanel } from './ShareLibraryPanel';
import { ShareLink } from './ShareLink';
import { ShareSnapshot } from './ShareSnapshot';
import { trackDashboardSharingTypeOpen } from './analytics';
import { ShareModalTabModel } from './types';
import { shareDashboardType } from './utils';

const customDashboardTabs: ShareModalTabModel[] = [];
const customPanelTabs: ShareModalTabModel[] = [];

export function addDashboardShareTab(tab: ShareModalTabModel) {
  customDashboardTabs.push(tab);
}

export function addPanelShareTab(tab: ShareModalTabModel) {
  customPanelTabs.push(tab);
}

function getTabs(panel?: PanelModel, activeTab?: string) {
  const linkLabel = t('share-modal.tab-title.link', 'Link');
  const tabs: ShareModalTabModel[] = [{ label: linkLabel, value: shareDashboardType.link, component: ShareLink }];

  if (contextSrv.isSignedIn && config.snapshotEnabled) {
    const snapshotLabel = t('share-modal.tab-title.snapshot', 'Snapshot');
    tabs.push({ label: snapshotLabel, value: shareDashboardType.snapshot, component: ShareSnapshot });
  }

  if (panel) {
    const embedLabel = t('share-modal.tab-title.embed', 'Embed');
    tabs.push({ label: embedLabel, value: shareDashboardType.embed, component: ShareEmbed });

    if (!isPanelModelLibraryPanel(panel)) {
      const libraryPanelLabel = t('share-modal.tab-title.library-panel', 'Library panel');
      tabs.push({ label: libraryPanelLabel, value: shareDashboardType.libraryPanel, component: ShareLibraryPanel });
    }
    tabs.push(...customPanelTabs);
  } else {
    const exportLabel = t('share-modal.tab-title.export', 'Export');
    tabs.push({
      label: exportLabel,
      value: shareDashboardType.export,
      component: ShareExport,
    });
    tabs.push(...customDashboardTabs);
  }

  if (Boolean(config.featureToggles['publicDashboards'])) {
    tabs.push({
      label: 'Public dashboard',
      value: shareDashboardType.publicDashboard,
      component: SharePublicDashboard,
    });
  }

  //Add feature toggle enabled check
  const imageLabel = t('share-modal.tab-title.image', 'Image');
  tabs.push({ label: imageLabel, value: shareDashboardType.image, component: ShareImage });

  const at = tabs.find((t) => t.value === activeTab);

  return {
    tabs,
    activeTab: at?.value ?? tabs[0].value,
  };
}

interface Props extends Themeable2 {
  dashboard: DashboardModel;
  panel?: PanelModel;
  activeTab?: string;
  panelSize?: { width: number; height: number };

  onDismiss(): void;
}

interface State {
  tabs: ShareModalTabModel[];
  activeTab: string;
}

function getInitialState(props: Props): State {
  const { tabs, activeTab } = getTabs(props.panel, props.activeTab);

  return {
    tabs,
    activeTab,
  };
}

class UnthemedShareModal extends React.Component<Props, State> {
  constructor(props: Props) {
    super(props);
    this.state = getInitialState(props);
  }

  onSelectTab: React.ComponentProps<typeof ModalTabsHeader>['onChangeTab'] = (t) => {
    this.setState((prevState) => ({ ...prevState, activeTab: t.value }));
    trackDashboardSharingTypeOpen(t.value);
  };

  getActiveTab() {
    const { tabs, activeTab } = this.state;
    return tabs.find((t) => t.value === activeTab)!;
  }

  renderTitle() {
    const { panel } = this.props;
    const { activeTab } = this.state;
    const title = panel ? t('share-modal.panel.title', 'Share Panel') : t('share-modal.dashboard.title', 'Share');
    const tabs = getTabs(this.props.panel, this.state.activeTab).tabs;

    return (
      <ModalTabsHeader
        title={title}
        icon="share-alt"
        tabs={tabs}
        activeTab={activeTab}
        onChangeTab={this.onSelectTab}
      />
    );
  }

  render() {
<<<<<<< HEAD
    const { dashboard, panel, theme, panelSize } = this.props;
    const styles = getStyles(theme);
=======
    const { dashboard, panel } = this.props;
>>>>>>> d201d3f7
    const activeTabModel = this.getActiveTab();
    const ActiveTab = activeTabModel.component;

    return (
      <Modal isOpen={true} title={this.renderTitle()} onDismiss={this.props.onDismiss}>
        <TabContent>
          <ActiveTab dashboard={dashboard} panel={panel} panelSize={panelSize} onDismiss={this.props.onDismiss} />
        </TabContent>
      </Modal>
    );
  }
}

export const ShareModal = withTheme2(UnthemedShareModal);<|MERGE_RESOLUTION|>--- conflicted
+++ resolved
@@ -134,12 +134,7 @@
   }
 
   render() {
-<<<<<<< HEAD
-    const { dashboard, panel, theme, panelSize } = this.props;
-    const styles = getStyles(theme);
-=======
-    const { dashboard, panel } = this.props;
->>>>>>> d201d3f7
+    const { dashboard, panel, panelSize } = this.props;
     const activeTabModel = this.getActiveTab();
     const ActiveTab = activeTabModel.component;
 
