--- conflicted
+++ resolved
@@ -35,13 +35,10 @@
 
 import { getTimeZone } from '../profile/state/selectors';
 
-<<<<<<< HEAD
 import { ContentOutline } from './ContentOutline/ContentOutline';
 import { ContentOutlineContextProvider } from './ContentOutline/ContentOutlineContext';
 import ContentOutlineItem from './ContentOutline/ContentOutlineItem';
-=======
 import { CorrelationHelper } from './CorrelationHelper';
->>>>>>> 94916423
 import { CustomContainer } from './CustomContainer';
 import ExploreQueryInspector from './ExploreQueryInspector';
 import { ExploreToolbar } from './ExploreToolbar';
@@ -575,15 +572,16 @@
         >
           {datasourceInstance ? (
             <div className={styles.exploreContainer}>
-<<<<<<< HEAD
               {contentOutlineVisible && <ContentOutline />}
               <div className={styles.columnWrapper}>
                 <PanelContainer className={styles.queryContainer}>
                   <ContentOutlineItem title="Queries" icon="arrow">
+                    {correlationsBox}
                     <QueryRows exploreId={exploreId} />
                   </ContentOutlineItem>
                   <SecondaryActions
-                    addQueryRowButtonDisabled={isLive}
+                    // do not allow people to add queries with potentially different datasources in correlations editor mode
+                    addQueryRowButtonDisabled={isLive || (isCorrelationsEditorMode && datasourceInstance.meta.mixed)}
                     // We cannot show multiple traces at the same time right now so we do not show add query button.
                     //TODO:unification
                     addQueryRowButtonHidden={false}
@@ -648,73 +646,6 @@
                   }}
                 </AutoSizer>
               </div>
-=======
-              <PanelContainer className={styles.queryContainer}>
-                {correlationsBox}
-                <QueryRows exploreId={exploreId} />
-                <SecondaryActions
-                  // do not allow people to add queries with potentially different datasources in correlations editor mode
-                  addQueryRowButtonDisabled={isLive || (isCorrelationsEditorMode && datasourceInstance.meta.mixed)}
-                  // We cannot show multiple traces at the same time right now so we do not show add query button.
-                  //TODO:unification
-                  addQueryRowButtonHidden={false}
-                  richHistoryRowButtonHidden={richHistoryRowButtonHidden}
-                  richHistoryButtonActive={showRichHistory}
-                  queryInspectorButtonActive={showQueryInspector}
-                  onClickAddQueryRowButton={this.onClickAddQueryRowButton}
-                  onClickRichHistoryButton={this.toggleShowRichHistory}
-                  onClickQueryInspectorButton={this.toggleShowQueryInspector}
-                />
-                <ResponseErrorContainer exploreId={exploreId} />
-              </PanelContainer>
-              <AutoSizer onResize={this.onResize} disableHeight>
-                {({ width }) => {
-                  if (width === 0) {
-                    return null;
-                  }
-
-                  return (
-                    <main className={cx(styles.exploreMain)} style={{ width }}>
-                      <ErrorBoundaryAlert>
-                        {showPanels && (
-                          <>
-                            {showMetrics && graphResult && (
-                              <ErrorBoundaryAlert>{this.renderGraphPanel(width)}</ErrorBoundaryAlert>
-                            )}
-                            {showRawPrometheus && (
-                              <ErrorBoundaryAlert>{this.renderRawPrometheus(width)}</ErrorBoundaryAlert>
-                            )}
-                            {showTable && <ErrorBoundaryAlert>{this.renderTablePanel(width)}</ErrorBoundaryAlert>}
-                            {showLogs && <ErrorBoundaryAlert>{this.renderLogsPanel(width)}</ErrorBoundaryAlert>}
-                            {showNodeGraph && <ErrorBoundaryAlert>{this.renderNodeGraphPanel()}</ErrorBoundaryAlert>}
-                            {showFlameGraph && <ErrorBoundaryAlert>{this.renderFlameGraphPanel()}</ErrorBoundaryAlert>}
-                            {showTrace && <ErrorBoundaryAlert>{this.renderTraceViewPanel()}</ErrorBoundaryAlert>}
-                            {showLogsSample && <ErrorBoundaryAlert>{this.renderLogsSamplePanel()}</ErrorBoundaryAlert>}
-                            {showCustom && <ErrorBoundaryAlert>{this.renderCustom(width)}</ErrorBoundaryAlert>}
-                            {showNoData && <ErrorBoundaryAlert>{this.renderNoData()}</ErrorBoundaryAlert>}
-                          </>
-                        )}
-                        {showRichHistory && (
-                          <RichHistoryContainer
-                            width={width}
-                            exploreId={exploreId}
-                            onClose={this.toggleShowRichHistory}
-                          />
-                        )}
-                        {showQueryInspector && (
-                          <ExploreQueryInspector
-                            exploreId={exploreId}
-                            width={width}
-                            onClose={this.toggleShowQueryInspector}
-                            timeZone={timeZone}
-                          />
-                        )}
-                      </ErrorBoundaryAlert>
-                    </main>
-                  );
-                }}
-              </AutoSizer>
->>>>>>> 94916423
             </div>
           ) : (
             this.renderEmptyState(styles.exploreContainer)
