+++
title = "Transformation Types and Options"
type = "docs"
[menu.docs]
identifier = "transformation_types_and_options"
parent = "transformations"
weight = 300
+++

# Transformation types and options

Grafana comes with the following transformations:
  
  - [Reduce](#reduce)
  - [Filter by name](#filter-by-name)
  - [Filter data by query](#filter-data-by-query)
  - [Organize fields](#organize-fields)
  - [Outer join](#join-by-field-outer-join)
  - [Series to rows](#series-to-rows)
  - [Add field from calculation](#add-field-from-calculation)
  - [Labels to fields](#labels-to-fields)
  - [Group by](#group-by)
  - [Merge](#merge)

Keep reading for detailed descriptions of each type of transformation and the options available for each, as well as suggestions on how to use them.

## Reduce

<<<<<<< HEAD
Apply a _Reduce_ transformation when you want to simplify your results down to one value. Reduce the removes time component. If visualized as a table, it reduces a column down to one row (value).
=======
Apply a _Reduce_ transformation when you want to simplify your results down to one value. Reduce removes the time component. If visualized as a table, it reduces a column down to one row (value).
>>>>>>> e8e426e4

In the **Calculations** field, enter one or more calculation types. Click to see a list of calculation choices. For information about available calculations, refer to the [Calculation list]({{< relref "../calculations-list.md" >}}).

Once you select at least one calculation, Grafana reduces the results down to one value using the calculation you select. If you select more than one calculation, then more than one value is displayed.

Here's an example of a table with time series data. Before I apply the transformation, you can see all the data organized by time.

{{< docs-imagebox img="/img/docs/transformations/reduce-before-7-0.png" class="docs-image--no-shadow" max-width= "1100px" >}}

After I apply the transformation, there is no time value and each column has been reduced to one row showing the results of the calculations that I chose.

{{< docs-imagebox img="/img/docs/transformations/reduce-after-7-0.png" class="docs-image--no-shadow" max-width= "1100px" >}}

## Merge

> **Note:** This transformation is only available in Grafana 7.1+.

Use this transformation to combine the result from multiple queries into one single result. This is helpful when using the table panel visualization. Values that can be merged are combined into the same row. Values are mergeable if the shared fields contains the same data. For information, refer to the [Table panel]({{< relref "../table=panel.md" >}}).

In the example below, we have two queries returning table data. It is visualized as two separate tables before applying the transformation.

Query A:

| Time                | Job     | Uptime    |
| ------------------- | ------- | --------- |
| 2020-07-07 11:34:20 | node    | 25260122  |
| 2020-07-07 11:24:20 | postgre | 123001233 |

Query B:

| Time                | Job     | Errors |
| ------------------- | ------- | ------ |
| 2020-07-07 11:34:20 | node    | 15     |
| 2020-07-07 11:24:20 | postgre | 5      |

Here is the result after applying the Merge transformation.

| Time                | Job     | Errors | Uptime    |
| ------------------- | ------- | ------ | --------- |
| 2020-07-07 11:34:20 | node    | 15     | 25260122  |
| 2020-07-07 11:24:20 | postgre | 5      | 123001233 |

## Filter by name

Use this transformation to remove portions of the query results.

Grafana displays the **Identifier** field, followed by the fields returned by your query.

You can apply filters in one of two ways:

- Enter a regex expression.
- Click a field to toggle filtering on that field. Filtered fields are displayed with dark gray text, unfiltered fields have white text.

In the example below, I removed the Min field from the results.

Here is the original query table. (This is streaming data, so numbers change over time and between screenshots.)

{{< docs-imagebox img="/img/docs/transformations/filter-name-table-before-7-0.png" class="docs-image--no-shadow" max-width= "1100px" >}}

Here is the table after I applied the transformation to remove the Min field.

{{< docs-imagebox img="/img/docs/transformations/filter-name-table-after-7-0.png" class="docs-image--no-shadow" max-width= "1100px" >}}

Here is the same query using a Stat visualization.

{{< docs-imagebox img="/img/docs/transformations/filter-name-stat-after-7-0.png" class="docs-image--no-shadow" max-width= "1100px" >}}

## Filter data by query

Use this transformation in panels that have multiple queries, if you want to hide one or more of the queries.

Grafana displays the query identification letters in dark gray text. Click a query identifier to toggle filtering. If the query letter is white, then the results are displayed. If the query letter is dark, then the results are hidden.

In the example below, the panel has three queries (A, B, C). I removed the B query from the visualization.

{{< docs-imagebox img="/img/docs/transformations/filter-by-query-stat-example-7-0.png" class="docs-image--no-shadow" max-width= "1100px" >}}

## Organize fields

Use this transformation to rename, reorder, or hide fields returned by the query.

> **Note:** This transformation only works in panels with a single query. If your panel has multiple queries, then you must either apply an Outer join transformation or remove the extra queries.

Grafana displays a list of fields returned by the query. You can:

- Change field order by hovering your cursor over a field. The cursor turns into a hand and then you can drag the field to its new place.
- Hide or show a field by clicking the eye icon next to the field name.
- Rename fields by typing a new name in the **Rename <field>** box.

In the example below, I hid the value field and renamed Max and Min.

{{< docs-imagebox img="/img/docs/transformations/organize-fields-stat-example-7-0.png" class="docs-image--no-shadow" max-width= "1100px" >}}

## Join by field (outer join)

Use this transformation to join multiple time series from a result set by field.

This transformation is especially useful if you want to combine queries so that you can calculate results from the fields.

In the example below, I have a template query displaying time series data from multiple servers in a table visualization. I can only view the results of one query at a time.

{{< docs-imagebox img="/img/docs/transformations/join-fields-before-7-0.png" class="docs-image--no-shadow" max-width= "1100px" >}}

I applied a transformation to join the query results using the time field. Now I can run calculations, combine, and organize the results in this new table.

{{< docs-imagebox img="/img/docs/transformations/join-fields-after-7-0.png" class="docs-image--no-shadow" max-width= "1100px" >}}

## Add field from calculation

Use this transformation to add a new field calculated from two other fields. Each transformation allows you to add one new field.

- **Mode -** Select a mode:
  - **Reduce row -** Apply selected calculation on each row of selected fields independently.
  - **Binary option -** Apply basic math operation(sum, multiply, etc) on values in a single row from two selected fields.
- **Field name -** Select the names of fields you want to use in the calculation for the new field.
- **Calculation -** Select a calculation to use when Grafana creates the new field. Click in the field to see a list of calculation choices. For information about available calculations, refer to the [Calculation list]({{< relref "../calculations-list.md" >}}).
- **Alias -** (Optional) Enter the name of your new field. If you leave this blank, then the field will be named to match the calculation.
- **Replace all fields -** (Optional) Select this option if you want to hide all other fields and display only your calculated field in the visualization.

In the example below, I added two fields together and named them Sum.

{{< docs-imagebox img="/img/docs/transformations/add-field-from-calc-stat-example-7-0.png" class="docs-image--no-shadow" max-width= "1100px" >}}

## Labels to fields

> **Note:** In order to apply this transformation, your query needs to returns labeled fields.

When you select this transformation, Grafana automatically transforms all labeled data into fields.

Example: Given a query result of two time series

1: labels Server=Server A, Datacenter=EU
2: labels Server=Server B, Datacenter=EU

This would result in a table like this

| Time                | Server   | Datacenter | Value |
| ------------------- | -------- | ---------- | ----- |
| 2020-07-07 11:34:20 | Server A | EU         | 1     |
| 2020-07-07 11:34:20 | Server B | EU         | 2     |

**Value field name**
If you selected Server as in the **Value field name**, then you would get one field for every value of the Server label.

| Time                | Datacenter | Server A | Server B |
| ------------------- | ---------- | -------- | -------- |
| 2020-07-07 11:34:20 | EU         | 1        | 2        |

For this example, I manually defined labels in the Random Walk visualization of TestData DB.

{{< docs-imagebox img="/img/docs/transformations/labels-to-fields-before-7-0.png" class="docs-image--no-shadow" max-width= "1100px" >}}

After I apply the transformation, my labels appear in the table as fields.

{{< docs-imagebox img="/img/docs/transformations/labels-to-fields-after-7-0.png" class="docs-image--no-shadow" max-width= "1100px" >}}

## Group by

> **Note:** This transformation is only available in Grafana 7.2+.

This transformation groups the data by a specified field (column) value and processes calculations on each group.  Click to see a list of calculation choices. For information about available calculations, refer to the [List of calculations]({{< relref "../calculations-list.md" >}}).

Here's an example of original data.

| Time                | Server ID | CPU Temperature | Server Status |
| ------------------- | --------- | --------------- | ------------- |
| 2020-07-07 11:34:20 | server 1  | 80              | Shutdown      |
| 2020-07-07 11:34:20 | server 3  | 62              | OK            |
| 2020-07-07 10:32:20 | server 2  | 90              | Overload      |
| 2020-07-07 10:31:22 | server 3  | 55              | OK            |
| 2020-07-07 09:30:57 | server 3  | 62              | Rebooting     |
| 2020-07-07 09:30:05 | server 2  | 88              | OK            |
| 2020-07-07 09:28:06 | server 1  | 80              | OK            |
| 2020-07-07 09:25:05 | server 2  | 88              | OK            |
| 2020-07-07 09:23:07 | server 1  | 86              | OK            |

This transformation goes in two steps. First you specify one or multiple fields to group the data by. This will group all the same values of those fields together, as if you sorted them. For instance if we group by the Server ID field, then it would group the data this way:

| Time                | Server ID    | CPU Temperature | Server Status |
| ------------------- | ------------ | --------------- | ------------- |
| 2020-07-07 11:34:20 | **server 1** | 80              | Shutdown      |
| 2020-07-07 09:28:06 | **server 1** | 80              | OK            |
| 2020-07-07 09:23:07 | **server 1** | 86              | OK            |

|
| 2020-07-07 10:32:20 | server 2 | 90 | Overload
| 2020-07-07 09:30:05 | server 2 | 88 | OK
| 2020-07-07 09:25:05 | server 2 | 88 | OK
|
| 2020-07-07 11:34:20 | **_server 3_** | 62 | OK
| 2020-07-07 10:31:22 | **_server 3_** | 55 | OK
| 2020-07-07 09:30:57 | **_server 3_** | 62 | Rebooting

All rows with the same value of Server ID are grouped together.

After choosing which field you want to group your data by, you can add various calculations on the other fields, and apply the calculation to each group of rows. For instance, we could want to calculate the average CPU temperature for each of those servers. So we can add the _mean_ calculation applied on the CPU Temperature field to get the following:

| Server ID | CPU Temperature (mean) |
| --------- | ---------------------- |
| server 1  | 82                     |
| server 2  | 88.6                   |
| server 3  | 59.6                   |

And we can add more than one calculation. For instance:

- For field Time, we can calculate the _Last_ value, to know when the last data point was received for each server
- For field Server Status, we can calculate the _Last_ value to know what is the last state value for each server
- For field Temperature, we can also calculate the _Last_ value to know what is the latest monitored temperature for each server

We would then get :

| Server ID | CPU Temperature (mean) | CPU Temperature (last) | Time (last)         | Server Status (last) |
| --------- | ---------------------- | ---------------------- | ------------------- | -------------------- |
| server 1  | 82                     | 80                     | 2020-07-07 11:34:20 | Shutdown             |
| server 2  | 88.6                   | 90                     | 2020-07-07 10:32:20 | Overload             |
| server 3  | 59.6                   | 62                     | 2020-07-07 11:34:20 | OK                   |

This transformation allows you to extract some key information out of your time series and display them in a convenient way.

## Series to rows

> **Note:** This transformation is only available in Grafana 7.1+.

Use this transformation to combine the result from multiple time series  data queries into one single result. This is helpful when using the table panel visualization.

The result from this transformation will contain three columns: Time, Metric, and Value. The Metric column is added so you easily can see from which query the metric originates from. Customize this value by defining Label on the source query.

In the example below, we have two queries returning time series data. It is visualized as two separate tables before applying the transformation.

Query A:

| Time                | Temperature |
| ------------------- | ----------- |
| 2020-07-07 11:34:20 | 25          |
| 2020-07-07 10:31:22 | 22          |
| 2020-07-07 09:30:05 | 19          |

Query B:

| Time                | Humidity |
| ------------------- | -------- |
| 2020-07-07 11:34:20 | 24       |
| 2020-07-07 10:32:20 | 29       |
| 2020-07-07 09:30:57 | 33       |

Here is the result after applying the Series to rows transformation.

| Time                | Metric      | Value |
| ------------------- | ----------- | ----- |
| 2020-07-07 11:34:20 | Temperature | 25    |
| 2020-07-07 11:34:20 | Humidity    | 22    |
| 2020-07-07 10:32:20 | Humidity    | 29    |
| 2020-07-07 10:31:22 | Temperature | 22    |
| 2020-07-07 09:30:57 | Humidity    | 33    |
| 2020-07-07 09:30:05 | Temperature | 19    |<|MERGE_RESOLUTION|>--- conflicted
+++ resolved
@@ -26,11 +26,7 @@
 
 ## Reduce
 
-<<<<<<< HEAD
-Apply a _Reduce_ transformation when you want to simplify your results down to one value. Reduce the removes time component. If visualized as a table, it reduces a column down to one row (value).
-=======
 Apply a _Reduce_ transformation when you want to simplify your results down to one value. Reduce removes the time component. If visualized as a table, it reduces a column down to one row (value).
->>>>>>> e8e426e4
 
 In the **Calculations** field, enter one or more calculation types. Click to see a list of calculation choices. For information about available calculations, refer to the [Calculation list]({{< relref "../calculations-list.md" >}}).
 
