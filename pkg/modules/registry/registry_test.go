--- conflicted
+++ resolved
@@ -10,34 +10,6 @@
 	"github.com/grafana/grafana/pkg/modules"
 )
 
-<<<<<<< HEAD
-// TODO: determine if this test makes sense given all the services that need to be passed in
-// don't have mock implementations
-
-/* func TestProvideRegistry(t *testing.T) {
-	var registeredInvisibleModules []string
-	var registeredModules []string
-
-	moduleManager := &modules.MockModuleManager{
-		RegisterModuleFunc: func(name string, initFn func() (services.Service, error)) {
-			registeredModules = append(registeredModules, name)
-		},
-		RegisterInvisibleModuleFunc: func(name string, initFn func() (services.Service, error)) {
-			registeredInvisibleModules = append(registeredInvisibleModules, name)
-		},
-	}
-
-	svcRegistry := backgroundsvcs.NewBackgroundServiceRegistry()
-	svcRunner := backgroundsvcs.ProvideBackgroundServiceRunner(svcRegistry)
-
-	r := ProvideRegistry(log.New("modules.registry"), moduleManager, svcRunner)
-	require.NotNil(t, r)
-	require.Equal(t, []string{modules.BackgroundServices}, registeredInvisibleModules)
-	require.Equal(t, []string{modules.All}, registeredModules)
-} */
-
-=======
->>>>>>> 017ab9dd
 func TestNewRegistry(t *testing.T) {
 	var registeredInvisibleModules []string
 	var registeredModules []string
