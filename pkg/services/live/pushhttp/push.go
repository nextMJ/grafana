package pushhttp

import (
	"context"
	"errors"
	"io"
	"net/http"

	"github.com/grafana/grafana/pkg/infra/log"
	"github.com/grafana/grafana/pkg/models"
	"github.com/grafana/grafana/pkg/services/live"
	"github.com/grafana/grafana/pkg/services/live/convert"
	"github.com/grafana/grafana/pkg/services/live/pushurl"
	"github.com/grafana/grafana/pkg/setting"

	liveDto "github.com/grafana/grafana-plugin-sdk-go/live"
)

var (
	logger = log.New("live.push_http")
)

func ProvideService(cfg *setting.Cfg, live *live.GrafanaLive) *Gateway {
	logger.Info("Live Push Gateway initialization")
	g := &Gateway{
		Cfg:         cfg,
		GrafanaLive: live,
		converter:   convert.NewConverter(),
	}
	return g
}

// Gateway receives data and translates it to Grafana Live publications.
type Gateway struct {
	Cfg         *setting.Cfg
	GrafanaLive *live.GrafanaLive

	converter *convert.Converter
}

<<<<<<< HEAD
// Init Gateway.
func (g *Gateway) Init() error {
	logger.Info("Live Push Gateway initialization")
	g.converter = convert.NewConverter()
	return nil
}

=======
>>>>>>> 82c038bd
// Run Gateway.
func (g *Gateway) Run(ctx context.Context) error {
	<-ctx.Done()
	return ctx.Err()
}

func (g *Gateway) Handle(ctx *models.ReqContext) {
	streamID := ctx.Params(":streamId")

	stream, err := g.GrafanaLive.ManagedStreamRunner.GetOrCreateStream(ctx.SignedInUser.OrgId, liveDto.ScopeStream, streamID)
	if err != nil {
		logger.Error("Error getting stream", "error", err)
		ctx.Resp.WriteHeader(http.StatusInternalServerError)
		return
	}

	// TODO Grafana 8: decide which formats to use or keep all.
	urlValues := ctx.Req.URL.Query()
	frameFormat := pushurl.FrameFormatFromValues(urlValues)

	body, err := io.ReadAll(ctx.Req.Request.Body)
	if err != nil {
		logger.Error("Error reading body", "error", err)
		ctx.Resp.WriteHeader(http.StatusInternalServerError)
		return
	}
	logger.Debug("Live Push request",
		"protocol", "http",
		"streamId", streamID,
		"bodyLength", len(body),
		"frameFormat", frameFormat,
	)

	metricFrames, err := g.converter.Convert(body, frameFormat)
	if err != nil {
		logger.Error("Error converting metrics", "error", err, "frameFormat", frameFormat)
		if errors.Is(err, convert.ErrUnsupportedFrameFormat) {
			ctx.Resp.WriteHeader(http.StatusBadRequest)
		} else {
			ctx.Resp.WriteHeader(http.StatusInternalServerError)
		}
		return
	}

	// TODO -- make sure all packets are combined together!
	// interval = "1s" vs flush_interval = "5s"

	for _, mf := range metricFrames {
		err := stream.Push(mf.Key(), mf.Frame())
		if err != nil {
			logger.Error("Error pushing frame", "error", err, "data", string(body))
			ctx.Resp.WriteHeader(http.StatusInternalServerError)
			return
		}
	}
}

func (g *Gateway) HandlePath(ctx *models.ReqContext) {
	streamID := ctx.Params(":streamId")
	path := ctx.Params(":path")

	body, err := io.ReadAll(ctx.Req.Request.Body)
	if err != nil {
		logger.Error("Error reading body", "error", err)
		ctx.Resp.WriteHeader(http.StatusInternalServerError)
		return
	}
	logger.Debug("Live channel push request",
		"protocol", "http",
		"streamId", streamID,
		"path", path,
		"bodyLength", len(body),
	)

	channelID := "stream/" + streamID + "/" + path

	channelFrames, ok, err := g.GrafanaLive.Pipeline.DataToChannelFrames(context.Background(), ctx.OrgId, channelID, body)
	if err != nil {
		logger.Error("Error data to frame", "error", err, "body", string(body))
		ctx.Resp.WriteHeader(http.StatusInternalServerError)
		return
	}
	if !ok {
		logger.Error("No conversion rule for a channel", "error", err, "channel", channelID)
		ctx.Resp.WriteHeader(http.StatusNotFound)
		return
	}

	err = g.GrafanaLive.Pipeline.ProcessChannelFrames(context.Background(), ctx.OrgId, channelID, channelFrames)
	if err != nil {
		logger.Error("Error processing frame", "error", err, "data", string(body))
		ctx.Resp.WriteHeader(http.StatusInternalServerError)
		return
	}
}<|MERGE_RESOLUTION|>--- conflicted
+++ resolved
@@ -38,16 +38,6 @@
 	converter *convert.Converter
 }
 
-<<<<<<< HEAD
-// Init Gateway.
-func (g *Gateway) Init() error {
-	logger.Info("Live Push Gateway initialization")
-	g.converter = convert.NewConverter()
-	return nil
-}
-
-=======
->>>>>>> 82c038bd
 // Run Gateway.
 func (g *Gateway) Run(ctx context.Context) error {
 	<-ctx.Done()
