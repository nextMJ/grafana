// NOTE: This file was auto generated.  DO NOT EDIT DIRECTLY!
// To change feature flags, edit:
//  pkg/services/featuremgmt/registry.go
// Then run tests in:
//  pkg/services/featuremgmt/toggles_gen_test.go

package featuremgmt

const (
	// FlagTrimDefaults
	// Use cue schema to remove values that will be applied automatically
	FlagTrimDefaults = "trimDefaults"

	// FlagDisableEnvelopeEncryption
	// Disable envelope encryption (emergency only)
	FlagDisableEnvelopeEncryption = "disableEnvelopeEncryption"

	// FlagLiveServiceWebWorker
	// This will use a webworker thread to processes events rather than the main thread
	FlagLiveServiceWebWorker = "live-service-web-worker"

	// FlagQueryOverLive
	// Use Grafana Live WebSocket to execute backend queries
	FlagQueryOverLive = "queryOverLive"

	// FlagPanelTitleSearch
	// Search for dashboards using panel title
	FlagPanelTitleSearch = "panelTitleSearch"

	// FlagPublicDashboards
	// Enables public access to dashboards
	FlagPublicDashboards = "publicDashboards"

	// FlagPublicDashboardsEmailSharing
	// Enables public dashboard sharing to be restricted to only allowed emails
	FlagPublicDashboardsEmailSharing = "publicDashboardsEmailSharing"

	// FlagLokiExperimentalStreaming
	// Support new streaming approach for loki (prototype, needs special loki build)
	FlagLokiExperimentalStreaming = "lokiExperimentalStreaming"

	// FlagFeatureHighlights
	// Highlight Grafana Enterprise features
	FlagFeatureHighlights = "featureHighlights"

	// FlagMigrationLocking
	// Lock database during migrations
	FlagMigrationLocking = "migrationLocking"

	// FlagStorage
	// Configurable storage for dashboards, datasources, and resources
	FlagStorage = "storage"

	// FlagCorrelations
	// Correlations page
	FlagCorrelations = "correlations"

	// FlagExploreContentOutline
	// Content outline sidebar
	FlagExploreContentOutline = "exploreContentOutline"

	// FlagDatasourceQueryMultiStatus
	// Introduce HTTP 207 Multi Status for api/ds/query
	FlagDatasourceQueryMultiStatus = "datasourceQueryMultiStatus"

	// FlagTraceToMetrics
	// Enable trace to metrics links
	FlagTraceToMetrics = "traceToMetrics"

	// FlagNewDBLibrary
	// Use jmoiron/sqlx rather than xorm for a few backend services
	FlagNewDBLibrary = "newDBLibrary"

	// FlagAutoMigrateOldPanels
	// Migrate old angular panels to supported versions (graph, table-old, worldmap, etc)
	FlagAutoMigrateOldPanels = "autoMigrateOldPanels"

	// FlagDisableAngular
	// Dynamic flag to disable angular at runtime. The preferred method is to set `angular_support_enabled` to `false` in the [security] settings, which allows you to change the state at runtime.
	FlagDisableAngular = "disableAngular"

	// FlagCanvasPanelNesting
	// Allow elements nesting
	FlagCanvasPanelNesting = "canvasPanelNesting"

	// FlagScenes
	// Experimental framework to build interactive dashboards
	FlagScenes = "scenes"

	// FlagDisableSecretsCompatibility
	// Disable duplicated secret storage in legacy tables
	FlagDisableSecretsCompatibility = "disableSecretsCompatibility"

	// FlagLogRequestsInstrumentedAsUnknown
	// Logs the path for requests that are instrumented as unknown
	FlagLogRequestsInstrumentedAsUnknown = "logRequestsInstrumentedAsUnknown"

	// FlagDataConnectionsConsole
	// Enables a new top-level page called Connections. This page is an experiment that provides a better experience when you install and configure data sources and other plugins.
	FlagDataConnectionsConsole = "dataConnectionsConsole"

	// FlagTopnav
	// Enables topnav support in external plugins. The new Grafana navigation cannot be disabled.
	FlagTopnav = "topnav"

	// FlagDockedMegaMenu
	// Enable support for a persistent (docked) navigation menu
	FlagDockedMegaMenu = "dockedMegaMenu"

	// FlagGrpcServer
	// Run the GRPC server
	FlagGrpcServer = "grpcServer"

	// FlagEntityStore
	// SQL-based entity store (requires storage flag also)
	FlagEntityStore = "entityStore"

	// FlagCloudWatchCrossAccountQuerying
	// Enables cross-account querying in CloudWatch datasources
	FlagCloudWatchCrossAccountQuerying = "cloudWatchCrossAccountQuerying"

	// FlagRedshiftAsyncQueryDataSupport
	// Enable async query data support for Redshift
	FlagRedshiftAsyncQueryDataSupport = "redshiftAsyncQueryDataSupport"

	// FlagAthenaAsyncQueryDataSupport
	// Enable async query data support for Athena
	FlagAthenaAsyncQueryDataSupport = "athenaAsyncQueryDataSupport"

	// FlagCloudwatchNewRegionsHandler
	// Refactor of /regions endpoint, no user-facing changes
	FlagCloudwatchNewRegionsHandler = "cloudwatchNewRegionsHandler"

	// FlagShowDashboardValidationWarnings
	// Show warnings when dashboards do not validate against the schema
	FlagShowDashboardValidationWarnings = "showDashboardValidationWarnings"

	// FlagMysqlAnsiQuotes
	// Use double quotes to escape keyword in a MySQL query
	FlagMysqlAnsiQuotes = "mysqlAnsiQuotes"

	// FlagAccessControlOnCall
	// Access control primitives for OnCall
	FlagAccessControlOnCall = "accessControlOnCall"

	// FlagNestedFolders
	// Enable folder nesting
	FlagNestedFolders = "nestedFolders"

	// FlagNestedFolderPicker
	// Enables the new folder picker to work with nested folders. Requires the nestedFolders feature toggle
	FlagNestedFolderPicker = "nestedFolderPicker"

	// FlagAccessTokenExpirationCheck
	// Enable OAuth access_token expiration check and token refresh using the refresh_token
	FlagAccessTokenExpirationCheck = "accessTokenExpirationCheck"

	// FlagEmptyDashboardPage
	// Enable the redesigned user interface of a dashboard page that includes no panels
	FlagEmptyDashboardPage = "emptyDashboardPage"

	// FlagDisablePrometheusExemplarSampling
	// Disable Prometheus exemplar sampling
	FlagDisablePrometheusExemplarSampling = "disablePrometheusExemplarSampling"

	// FlagAlertingBacktesting
	// Rule backtesting API for alerting
	FlagAlertingBacktesting = "alertingBacktesting"

	// FlagEditPanelCSVDragAndDrop
	// Enables drag and drop for CSV and Excel files
	FlagEditPanelCSVDragAndDrop = "editPanelCSVDragAndDrop"

	// FlagAlertingNoNormalState
	// Stop maintaining state of alerts that are not firing
	FlagAlertingNoNormalState = "alertingNoNormalState"

	// FlagLogsContextDatasourceUi
	// Allow datasource to provide custom UI for context view
	FlagLogsContextDatasourceUi = "logsContextDatasourceUi"

	// FlagLokiQuerySplitting
	// Split large interval queries into subqueries with smaller time intervals
	FlagLokiQuerySplitting = "lokiQuerySplitting"

	// FlagLokiQuerySplittingConfig
	// Give users the option to configure split durations for Loki queries
	FlagLokiQuerySplittingConfig = "lokiQuerySplittingConfig"

	// FlagIndividualCookiePreferences
	// Support overriding cookie preferences per user
	FlagIndividualCookiePreferences = "individualCookiePreferences"

	// FlagGcomOnlyExternalOrgRoleSync
	// Prohibits a user from changing organization roles synced with Grafana Cloud auth provider
	FlagGcomOnlyExternalOrgRoleSync = "gcomOnlyExternalOrgRoleSync"

	// FlagPrometheusMetricEncyclopedia
	// Adds the metrics explorer component to the Prometheus query builder as an option in metric select
	FlagPrometheusMetricEncyclopedia = "prometheusMetricEncyclopedia"

	// FlagInfluxdbBackendMigration
	// Query InfluxDB InfluxQL without the proxy
	FlagInfluxdbBackendMigration = "influxdbBackendMigration"

	// FlagClientTokenRotation
	// Replaces the current in-request token rotation so that the client initiates the rotation
	FlagClientTokenRotation = "clientTokenRotation"

	// FlagPrometheusDataplane
	// Changes responses to from Prometheus to be compliant with the dataplane specification. In particular, when this feature toggle is active, the numeric `Field.Name` is set from &#39;Value&#39; to the value of the `__name__` label.
	FlagPrometheusDataplane = "prometheusDataplane"

	// FlagLokiMetricDataplane
	// Changes metric responses from Loki to be compliant with the dataplane specification.
	FlagLokiMetricDataplane = "lokiMetricDataplane"

	// FlagLokiLogsDataplane
	// Changes logs responses from Loki to be compliant with the dataplane specification.
	FlagLokiLogsDataplane = "lokiLogsDataplane"

	// FlagDataplaneFrontendFallback
	// Support dataplane contract field name change for transformations and field name matchers where the name is different
	FlagDataplaneFrontendFallback = "dataplaneFrontendFallback"

	// FlagDisableSSEDataplane
	// Disables dataplane specific processing in server side expressions.
	FlagDisableSSEDataplane = "disableSSEDataplane"

	// FlagAlertStateHistoryLokiSecondary
	// Enable Grafana to write alert state history to an external Loki instance in addition to Grafana annotations.
	FlagAlertStateHistoryLokiSecondary = "alertStateHistoryLokiSecondary"

	// FlagAlertingNotificationsPoliciesMatchingInstances
	// Enables the preview of matching instances for notification policies
	FlagAlertingNotificationsPoliciesMatchingInstances = "alertingNotificationsPoliciesMatchingInstances"

	// FlagAlertStateHistoryLokiPrimary
	// Enable a remote Loki instance as the primary source for state history reads.
	FlagAlertStateHistoryLokiPrimary = "alertStateHistoryLokiPrimary"

	// FlagAlertStateHistoryLokiOnly
	// Disable Grafana alerts from emitting annotations when a remote Loki instance is available.
	FlagAlertStateHistoryLokiOnly = "alertStateHistoryLokiOnly"

	// FlagUnifiedRequestLog
	// Writes error logs to the request logger
	FlagUnifiedRequestLog = "unifiedRequestLog"

	// FlagRenderAuthJWT
	// Uses JWT-based auth for rendering instead of relying on remote cache
	FlagRenderAuthJWT = "renderAuthJWT"

	// FlagExternalServiceAuth
	// Starts an OAuth2 authentication provider for external services
	FlagExternalServiceAuth = "externalServiceAuth"

	// FlagRefactorVariablesTimeRange
	// Refactor time range variables flow to reduce number of API calls made when query variables are chained
	FlagRefactorVariablesTimeRange = "refactorVariablesTimeRange"

	// FlagUseCachingService
	// When active, the new query and resource caching implementation using a wire service inject replaces the previous middleware implementation.
	FlagUseCachingService = "useCachingService"

	// FlagEnableElasticsearchBackendQuerying
	// Enable the processing of queries and responses in the Elasticsearch data source through backend
	FlagEnableElasticsearchBackendQuerying = "enableElasticsearchBackendQuerying"

	// FlagAdvancedDataSourcePicker
	// Enable a new data source picker with contextual information, recently used order and advanced mode
	FlagAdvancedDataSourcePicker = "advancedDataSourcePicker"

	// FlagFaroDatasourceSelector
	// Enable the data source selector within the Frontend Apps section of the Frontend Observability
	FlagFaroDatasourceSelector = "faroDatasourceSelector"

	// FlagEnableDatagridEditing
	// Enables the edit functionality in the datagrid panel
	FlagEnableDatagridEditing = "enableDatagridEditing"

	// FlagDataSourcePageHeader
	// Apply new pageHeader UI in data source edit page
	FlagDataSourcePageHeader = "dataSourcePageHeader"

	// FlagExtraThemes
	// Enables extra themes
	FlagExtraThemes = "extraThemes"

	// FlagLokiPredefinedOperations
	// Adds predefined query operations to Loki query editor
	FlagLokiPredefinedOperations = "lokiPredefinedOperations"

	// FlagPluginsFrontendSandbox
	// Enables the plugins frontend sandbox
	FlagPluginsFrontendSandbox = "pluginsFrontendSandbox"

	// FlagDashboardEmbed
	// Allow embedding dashboard for external use in Code editors
	FlagDashboardEmbed = "dashboardEmbed"

	// FlagFrontendSandboxMonitorOnly
	// Enables monitor only in the plugin frontend sandbox (if enabled)
	FlagFrontendSandboxMonitorOnly = "frontendSandboxMonitorOnly"

	// FlagSqlDatasourceDatabaseSelection
	// Enables previous SQL data source dataset dropdown behavior
	FlagSqlDatasourceDatabaseSelection = "sqlDatasourceDatabaseSelection"

	// FlagLokiFormatQuery
	// Enables the ability to format Loki queries
	FlagLokiFormatQuery = "lokiFormatQuery"

	// FlagCloudWatchLogsMonacoEditor
	// Enables the Monaco editor for CloudWatch Logs queries
	FlagCloudWatchLogsMonacoEditor = "cloudWatchLogsMonacoEditor"

	// FlagExploreScrollableLogsContainer
	// Improves the scrolling behavior of logs in Explore
	FlagExploreScrollableLogsContainer = "exploreScrollableLogsContainer"

	// FlagRecordedQueriesMulti
	// Enables writing multiple items from a single query within Recorded Queries
	FlagRecordedQueriesMulti = "recordedQueriesMulti"

	// FlagPluginsDynamicAngularDetectionPatterns
	// Enables fetching Angular detection patterns for plugins from GCOM and fallback to hardcoded ones
	FlagPluginsDynamicAngularDetectionPatterns = "pluginsDynamicAngularDetectionPatterns"

	// FlagVizAndWidgetSplit
	// Split panels between visualizations and widgets
	FlagVizAndWidgetSplit = "vizAndWidgetSplit"

	// FlagPrometheusIncrementalQueryInstrumentation
	// Adds RudderStack events to incremental queries
	FlagPrometheusIncrementalQueryInstrumentation = "prometheusIncrementalQueryInstrumentation"

	// FlagLogsExploreTableVisualisation
	// A table visualisation for logs in Explore
	FlagLogsExploreTableVisualisation = "logsExploreTableVisualisation"

	// FlagAwsDatasourcesTempCredentials
	// Support temporary security credentials in AWS plugins for Grafana Cloud customers
	FlagAwsDatasourcesTempCredentials = "awsDatasourcesTempCredentials"

	// FlagTransformationsRedesign
	// Enables the transformations redesign
	FlagTransformationsRedesign = "transformationsRedesign"

	// FlagToggleLabelsInLogsUI
	// Enable toggleable filters in log details view
	FlagToggleLabelsInLogsUI = "toggleLabelsInLogsUI"

	// FlagMlExpressions
	// Enable support for Machine Learning in server-side expressions
	FlagMlExpressions = "mlExpressions"

	// FlagTraceQLStreaming
	// Enables response streaming of TraceQL queries of the Tempo data source
	FlagTraceQLStreaming = "traceQLStreaming"

	// FlagMetricsSummary
	// Enables metrics summary queries in the Tempo data source
	FlagMetricsSummary = "metricsSummary"

	// FlagGrafanaAPIServer
	// Enable Kubernetes API Server for Grafana resources
	FlagGrafanaAPIServer = "grafanaAPIServer"

	// FlagGrafanaAPIServerWithExperimentalAPIs
	// Register experimental APIs with the k8s API server
	FlagGrafanaAPIServerWithExperimentalAPIs = "grafanaAPIServerWithExperimentalAPIs"

	// FlagFeatureToggleAdminPage
	// Enable admin page for managing feature toggles from the Grafana front-end
	FlagFeatureToggleAdminPage = "featureToggleAdminPage"

	// FlagAwsAsyncQueryCaching
	// Enable caching for async queries for Redshift and Athena. Requires that the `useCachingService` feature toggle is enabled and the datasource has caching and async query support enabled
	FlagAwsAsyncQueryCaching = "awsAsyncQueryCaching"

	// FlagSplitScopes
	// Support faster dashboard and folder search by splitting permission scopes into parts
	FlagSplitScopes = "splitScopes"

	// FlagAzureMonitorDataplane
	// Adds dataplane compliant frame metadata in the Azure Monitor datasource
	FlagAzureMonitorDataplane = "azureMonitorDataplane"

	// FlagPermissionsFilterRemoveSubquery
	// Alternative permission filter implementation that does not use subqueries for fetching the dashboard folder
	FlagPermissionsFilterRemoveSubquery = "permissionsFilterRemoveSubquery"

	// FlagPrometheusConfigOverhaulAuth
	// Update the Prometheus configuration page with the new auth component
	FlagPrometheusConfigOverhaulAuth = "prometheusConfigOverhaulAuth"

	// FlagConfigurableSchedulerTick
	// Enable changing the scheduler base interval via configuration option unified_alerting.scheduler_tick_interval
	FlagConfigurableSchedulerTick = "configurableSchedulerTick"

	// FlagInfluxdbSqlSupport
	// Enable InfluxDB SQL query language support with new querying UI
	FlagInfluxdbSqlSupport = "influxdbSqlSupport"

	// FlagAlertingNoDataErrorExecution
	// Changes how Alerting state manager handles execution of NoData/Error
	FlagAlertingNoDataErrorExecution = "alertingNoDataErrorExecution"

	// FlagAngularDeprecationUI
	// Display new Angular deprecation-related UI features
	FlagAngularDeprecationUI = "angularDeprecationUI"

	// FlagDashgpt
	// Enable AI powered features in dashboards
	FlagDashgpt = "dashgpt"

	// FlagReportingRetries
	// Enables rendering retries for the reporting feature
	FlagReportingRetries = "reportingRetries"

	// FlagNewBrowseDashboards
	// New browse/manage dashboards UI
	FlagNewBrowseDashboards = "newBrowseDashboards"

	// FlagSseGroupByDatasource
	// Send query to the same datasource in a single request when using server side expressions
	FlagSseGroupByDatasource = "sseGroupByDatasource"

	// FlagRequestInstrumentationStatusSource
	// Include a status source label for request metrics and logs
	FlagRequestInstrumentationStatusSource = "requestInstrumentationStatusSource"

	// FlagLibraryPanelRBAC
	// Enables RBAC support for library panels
	FlagLibraryPanelRBAC = "libraryPanelRBAC"

	// FlagLokiRunQueriesInParallel
	// Enables running Loki queries in parallel
	FlagLokiRunQueriesInParallel = "lokiRunQueriesInParallel"

	// FlagWargamesTesting
	// Placeholder feature flag for internal testing
	FlagWargamesTesting = "wargamesTesting"

	// FlagAlertingInsights
	// Show the new alerting insights landing page
	FlagAlertingInsights = "alertingInsights"

	// FlagExternalCorePlugins
	// Allow core plugins to be loaded as external
	FlagExternalCorePlugins = "externalCorePlugins"

	// FlagPluginsAPIMetrics
	// Sends metrics of public grafana packages usage by plugins
	FlagPluginsAPIMetrics = "pluginsAPIMetrics"

	// FlagHttpSLOLevels
	// Adds SLO level to http request metrics
	FlagHttpSLOLevels = "httpSLOLevels"

	// FlagIdForwarding
	// Generate signed id token for identity that can be forwarded to plugins and external services
	FlagIdForwarding = "idForwarding"

	// FlagCloudWatchWildCardDimensionValues
	// Fetches dimension values from CloudWatch to correctly label wildcard dimensions
	FlagCloudWatchWildCardDimensionValues = "cloudWatchWildCardDimensionValues"

	// FlagExternalServiceAccounts
	// Automatic service account and token setup for plugins
	FlagExternalServiceAccounts = "externalServiceAccounts"

	// FlagPanelMonitoring
	// Enables panel monitoring through logs and measurements
	FlagPanelMonitoring = "panelMonitoring"

	// FlagEnableNativeHTTPHistogram
	// Enables native HTTP Histograms
	FlagEnableNativeHTTPHistogram = "enableNativeHTTPHistogram"

	// FlagFormatString
	// Enable format string transformer
	FlagFormatString = "formatString"

	// FlagTransformationsVariableSupport
	// Allows using variables in transformations
	FlagTransformationsVariableSupport = "transformationsVariableSupport"

	// FlagKubernetesPlaylists
	// Use the kubernetes API in the frontend for playlists
	FlagKubernetesPlaylists = "kubernetesPlaylists"

	// FlagNavAdminSubsections
	// Splits the administration section of the nav tree into subsections
	FlagNavAdminSubsections = "navAdminSubsections"

	// FlagRecoveryThreshold
	// Enables feature recovery threshold (aka hysteresis) for threshold server-side expression
	FlagRecoveryThreshold = "recoveryThreshold"

	// FlagAwsDatasourcesNewFormStyling
	// Applies new form styling for configuration and query editors in AWS plugins
	FlagAwsDatasourcesNewFormStyling = "awsDatasourcesNewFormStyling"

<<<<<<< HEAD
	// FlagPluginsInstrumentationStatusSource
	// Include a status source label for plugin request metrics and logs
	FlagPluginsInstrumentationStatusSource = "pluginsInstrumentationStatusSource"
=======
	// FlagCachingOptimizeSerializationMemoryUsage
	// If enabled, the caching backend gradually serializes query responses for the cache, comparing against the configured `[caching]max_value_mb` value as it goes. This can can help prevent Grafana from running out of memory while attempting to cache very large query responses.
	FlagCachingOptimizeSerializationMemoryUsage = "cachingOptimizeSerializationMemoryUsage"

	// FlagPanelTitleSearchInV1
	// Enable searching for dashboards using panel title in search v1
	FlagPanelTitleSearchInV1 = "panelTitleSearchInV1"
>>>>>>> 2054c538
)<|MERGE_RESOLUTION|>--- conflicted
+++ resolved
@@ -503,11 +503,6 @@
 	// Applies new form styling for configuration and query editors in AWS plugins
 	FlagAwsDatasourcesNewFormStyling = "awsDatasourcesNewFormStyling"
 
-<<<<<<< HEAD
-	// FlagPluginsInstrumentationStatusSource
-	// Include a status source label for plugin request metrics and logs
-	FlagPluginsInstrumentationStatusSource = "pluginsInstrumentationStatusSource"
-=======
 	// FlagCachingOptimizeSerializationMemoryUsage
 	// If enabled, the caching backend gradually serializes query responses for the cache, comparing against the configured `[caching]max_value_mb` value as it goes. This can can help prevent Grafana from running out of memory while attempting to cache very large query responses.
 	FlagCachingOptimizeSerializationMemoryUsage = "cachingOptimizeSerializationMemoryUsage"
@@ -515,5 +510,4 @@
 	// FlagPanelTitleSearchInV1
 	// Enable searching for dashboards using panel title in search v1
 	FlagPanelTitleSearchInV1 = "panelTitleSearchInV1"
->>>>>>> 2054c538
 )