--- conflicted
+++ resolved
@@ -5,32 +5,15 @@
 import { useAsync } from 'react-use';
 
 import { DataQuery, GrafanaTheme2, SelectableValue, DataTopic, QueryEditorProps } from '@grafana/data';
-<<<<<<< HEAD
-import {
-  Card,
-  Field,
-  Select,
-  useStyles2,
-  VerticalGroup,
-  HorizontalGroup,
-  Spinner,
-  Switch,
-  RadioButtonGroup,
-} from '@grafana/ui';
-=======
 import { Field, Select, useStyles2, Spinner, RadioButtonGroup, Stack, InlineSwitch } from '@grafana/ui';
->>>>>>> 60711c0e
 import config from 'app/core/config';
 import { getDashboardSrv } from 'app/features/dashboard/services/DashboardSrv';
 import { PanelModel } from 'app/features/dashboard/state';
 import { getDatasourceSrv } from 'app/features/plugins/datasource_srv';
 import { filterPanelDataToQuery } from 'app/features/query/components/QueryEditorRow';
 
-<<<<<<< HEAD
-=======
 import { OperationsEditorRow } from '../prometheus/querybuilder/shared/OperationsEditorRow';
 
->>>>>>> 60711c0e
 import { DashboardDatasource } from './datasource';
 import { DashboardQuery, ResultInfo, SHARED_DASHBOARD_QUERY } from './types';
 
