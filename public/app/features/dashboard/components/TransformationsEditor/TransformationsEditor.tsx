import React, { ChangeEvent } from 'react';
import { DragDropContext, Droppable, DropResult } from 'react-beautiful-dnd';
import { Unsubscribable } from 'rxjs';

import {
  DataFrame,
  DataTransformerConfig,
  PanelData,
  SelectableValue,
  standardTransformersRegistry,
  TransformerCategory,
} from '@grafana/data';
import { selectors } from '@grafana/e2e-selectors';
import { reportInteraction } from '@grafana/runtime';
import {
  Button,
  ConfirmModal,
  Container,
  CustomScrollbar,
  Themeable,
  withTheme,
  IconButton,
  ButtonGroup,
} from '@grafana/ui';
import config from 'app/core/config';
import { EmptyTransformationsMessage } from 'app/features/dashboard-scene/panel-edit/PanelDataPane/EmptyTransformationsMessage';

import { PanelModel } from '../../state';
import { PanelNotSupported } from '../PanelEditor/PanelNotSupported';

import { TransformationOperationRows } from './TransformationOperationRows';
import { TransformationPicker } from './TransformationPicker';
import { TransformationPickerNg } from './TransformationPickerNg';
import { TransformationsEditorTransformation } from './types';

interface TransformationsEditorProps extends Themeable {
  panel: PanelModel;
}

const VIEW_ALL_VALUE = 'viewAll';
export type viewAllType = 'viewAll';
export type FilterCategory = TransformerCategory | viewAllType;

export interface TransformationData {
  series: DataFrame[];
  annotations?: DataFrame[];
}

interface State {
  data: TransformationData;
  transformations: TransformationsEditorTransformation[];
  search: string;
  showPicker?: boolean;
  scrollTop?: number;
  showRemoveAllModal?: boolean;
  selectedFilter?: FilterCategory;
  showIllustrations?: boolean;
}

class UnThemedTransformationsEditor extends React.PureComponent<TransformationsEditorProps, State> {
  subscription?: Unsubscribable;

  constructor(props: TransformationsEditorProps) {
    super(props);
    const transformations = props.panel.transformations || [];

    const ids = this.buildTransformationIds(transformations);
    this.state = {
      transformations: transformations.map((t, i) => ({
        transformation: t,
        id: ids[i],
      })),
      data: {
        series: [],
      },
      search: '',
      selectedFilter: VIEW_ALL_VALUE,
      showIllustrations: true,
    };
  }

  onSearchChange = (event: ChangeEvent<HTMLInputElement>) => {
    this.setState({ search: event.target.value });
  };

  onSearchKeyDown = (event: React.KeyboardEvent<HTMLInputElement>) => {
    if (event.key === 'Enter') {
      const { search } = this.state;
      if (search) {
        const lower = search.toLowerCase();
        const filtered = standardTransformersRegistry.list().filter((t) => {
          const txt = (t.name + t.description).toLowerCase();
          return txt.indexOf(lower) >= 0;
        });
        if (filtered.length > 0) {
          this.onTransformationAdd({ value: filtered[0].id });
        }
      }
    } else if (event.keyCode === 27) {
      // Escape key
      this.setState({ search: '', showPicker: false });
      event.stopPropagation(); // don't exit the editor
    }
  };

  buildTransformationIds(transformations: DataTransformerConfig[]) {
    const transformationCounters: Record<string, number> = {};
    const transformationIds: string[] = [];

    for (let i = 0; i < transformations.length; i++) {
      const transformation = transformations[i];
      if (transformationCounters[transformation.id] === undefined) {
        transformationCounters[transformation.id] = 0;
      } else {
        transformationCounters[transformation.id] += 1;
      }
      transformationIds.push(`${transformations[i].id}-${transformationCounters[transformations[i].id]}`);
    }
    return transformationIds;
  }

  componentDidMount() {
    this.subscription = this.props.panel
      .getQueryRunner()
      .getData({ withTransforms: false, withFieldConfig: false })
      .subscribe({
        next: (panelData: PanelData) => this.setState({ data: panelData }),
      });
  }

  componentWillUnmount() {
    if (this.subscription) {
      this.subscription.unsubscribe();
    }
  }

  componentDidUpdate(prevProps: Readonly<TransformationsEditorProps>, prevState: Readonly<State>): void {
    if (config.featureToggles.transformationsRedesign) {
      const prevHasTransforms = prevState.transformations.length > 0;
      const prevShowPicker = !prevHasTransforms || prevState.showPicker;

      const currentHasTransforms = this.state.transformations.length > 0;
      const currentShowPicker = !currentHasTransforms || this.state.showPicker;

      if (prevShowPicker !== currentShowPicker) {
        // kindOfZero will be a random number between 0 and 0.5. It will be rounded to 0 by the scrollable component.
        // We cannot always use 0 as it will not trigger a rerender of the scrollable component consistently
        // due to React changes detection algo.
        const kindOfZero = Math.random() / 2;

        this.setState({ scrollTop: currentShowPicker ? kindOfZero : Number.MAX_SAFE_INTEGER });
      }
    }
  }

  onChange(transformations: TransformationsEditorTransformation[]) {
    this.setState({ transformations });
    this.props.panel.setTransformations(transformations.map((t) => t.transformation));
  }

  // Transformation UIDs are stored in a name-X form. name is NOT unique hence we need to parse the IDs and increase X
  // for transformations with the same name
  getTransformationNextId = (name: string) => {
    const { transformations } = this.state;
    let nextId = 0;
    const existingIds = transformations.filter((t) => t.id.startsWith(name)).map((t) => t.id);

    if (existingIds.length !== 0) {
      nextId = Math.max(...existingIds.map((i) => parseInt(i.match(/\d+/)![0], 10))) + 1;
    }

    return `${name}-${nextId}`;
  };

  onTransformationAdd = (selectable: SelectableValue<string>) => {
    let eventName = 'panel_editor_tabs_transformations_management';
    if (config.featureToggles.transformationsRedesign) {
      eventName = 'transformations_redesign_' + eventName;
    }

    reportInteraction(eventName, {
      action: 'add',
      transformationId: selectable.value,
    });
    const { transformations } = this.state;

    const nextId = this.getTransformationNextId(selectable.value!);
    this.setState({ search: '', showPicker: false });
    this.onChange([
      ...transformations,
      {
        id: nextId,
        transformation: {
          id: selectable.value as string,
          options: {},
        },
      },
    ]);
  };

  onTransformationChange = (idx: number, dataConfig: DataTransformerConfig) => {
    const { transformations } = this.state;
    const next = Array.from(transformations);
    let eventName = 'panel_editor_tabs_transformations_management';
    if (config.featureToggles.transformationsRedesign) {
      eventName = 'transformations_redesign_' + eventName;
    }

    reportInteraction(eventName, {
      action: 'change',
      transformationId: next[idx].transformation.id,
    });
    next[idx].transformation = dataConfig;
    this.onChange(next);
  };

  onTransformationRemove = (idx: number) => {
    const { transformations } = this.state;
    const next = Array.from(transformations);
    let eventName = 'panel_editor_tabs_transformations_management';
    if (config.featureToggles.transformationsRedesign) {
      eventName = 'transformations_redesign_' + eventName;
    }

    reportInteraction(eventName, {
      action: 'remove',
      transformationId: next[idx].transformation.id,
    });
    next.splice(idx, 1);
    this.onChange(next);
  };

  onTransformationRemoveAll = () => {
    this.onChange([]);
    this.setState({ showRemoveAllModal: false });
  };

  onDragEnd = (result: DropResult) => {
    const { transformations } = this.state;

    if (!result || !result.destination) {
      return;
    }

    const startIndex = result.source.index;
    const endIndex = result.destination.index;
    if (startIndex === endIndex) {
      return;
    }
    const update = Array.from(transformations);
    const [removed] = update.splice(startIndex, 1);
    update.splice(endIndex, 0, removed);
    this.onChange(update);
  };

  renderEmptyMessage = () => {
    return (
      <EmptyTransformationsMessage
        onShowPicker={() => {
          this.setState({ showPicker: true });
        }}
      ></EmptyTransformationsMessage>
    );
  };

  renderTransformationEditors = () => {
    const { data, transformations } = this.state;

    return (
      <DragDropContext onDragEnd={this.onDragEnd}>
        <Droppable droppableId="transformations-list" direction="vertical">
          {(provided) => {
            return (
              <div ref={provided.innerRef} {...provided.droppableProps}>
                <TransformationOperationRows
                  configs={transformations}
                  data={data}
                  onRemove={this.onTransformationRemove}
                  onChange={this.onTransformationChange}
                />
                {provided.placeholder}
              </div>
            );
          }}
        </Droppable>
      </DragDropContext>
    );
  };

  renderTransformsPicker() {
    let { showPicker } = this.state;
    const { transformations, search } = this.state;
    const { transformationsRedesign } = config.featureToggles;
    const noTransforms = !transformations?.length;
    const hasTransforms = transformations.length > 0;
    let suffix: React.ReactNode = null;
    let xforms = standardTransformersRegistry.list().sort((a, b) => (a.name > b.name ? 1 : b.name > a.name ? -1 : 0));

    // In the case we're not on the transformation
    // redesign and there are no transformations
    // then we show the picker in that case
    if (!transformationsRedesign && noTransforms) {
      showPicker = true;
    }

    if (this.state.selectedFilter !== VIEW_ALL_VALUE) {
      xforms = xforms.filter(
        (t) =>
          t.categories &&
          this.state.selectedFilter &&
          t.categories.has(this.state.selectedFilter as TransformerCategory)
      );
    }

    if (search) {
      const lower = search.toLowerCase();
      const filtered = xforms.filter((t) => {
        const txt = (t.name + t.description).toLowerCase();
        return txt.indexOf(lower) >= 0;
      });

      suffix = (
        <>
          {filtered.length} / {xforms.length} &nbsp;&nbsp;
          <IconButton
            name="times"
            onClick={() => {
              this.setState({ search: '' });
            }}
            tooltip="Clear search"
          />
        </>
      );

      xforms = filtered;
    }

    if (!suffix && showPicker && !noTransforms) {
      suffix = (
        <IconButton
          name="times"
          onClick={() => {
            this.setState({ showPicker: false });
          }}
          tooltip="Close picker"
        />
      );
    }

    // If we're in the transformation redesign
    // we have the add transformation add the
    // delete all control
    let picker = null;
    let deleteAll = null;
    if (transformationsRedesign) {
      picker = (
        <TransformationPickerNg
          noTransforms={noTransforms}
          search={search}
          suffix={suffix}
          xforms={xforms}
          setState={this.setState.bind(this)}
          onSearchChange={this.onSearchChange}
          onSearchKeyDown={this.onSearchKeyDown}
          onTransformationAdd={this.onTransformationAdd}
          data={this.state.data.series}
          selectedFilter={this.state.selectedFilter}
          showIllustrations={this.state.showIllustrations}
        />
      );

      deleteAll = (
        <>
          <Button
            icon="times"
            variant="secondary"
            onClick={() => this.setState({ showRemoveAllModal: true })}
            style={{ marginLeft: this.props.theme.spacing.md }}
          >
            Delete all transformations
          </Button>
          <ConfirmModal
            isOpen={Boolean(this.state.showRemoveAllModal)}
            title="Delete all transformations?"
            body="By deleting all transformations, you will go back to the main selection screen."
            confirmText="Delete all"
            onConfirm={() => this.onTransformationRemoveAll()}
            onDismiss={() => this.setState({ showRemoveAllModal: false })}
          />
        </>
      );
    }
    // Otherwise we use the old picker
    else {
      picker = (
        <TransformationPicker
          noTransforms={noTransforms}
          search={search}
          suffix={suffix}
          xforms={xforms}
          onSearchChange={this.onSearchChange}
          onSearchKeyDown={this.onSearchKeyDown}
          onTransformationAdd={this.onTransformationAdd}
        />
      );
    }

    // Compose actions, if we're in the
    // redesign a "Delete All Transformations"
    // button (with confirm modal) is added
    const actions = (
      <ButtonGroup>
        <Button
          icon="plus"
          variant="secondary"
          onClick={() => {
            this.setState({ showPicker: true });
          }}
          data-testid={selectors.components.Transforms.addTransformationButton}
        >
          Add another transformation
        </Button>
        {deleteAll}
      </ButtonGroup>
    );

    return (
      <>
        {showPicker && picker}
        {
          // If the transformation redesign is enabled
          // and there are transforms then show actions
          (transformationsRedesign && hasTransforms && actions) ||
            // If it's not enabled only show actions when there are
            // transformations and the (old) picker isn't being shown
            (!transformationsRedesign && !showPicker && hasTransforms && actions)
        }
      </>
    );
  }

  render() {
    const {
      panel: { alert },
    } = this.props;
    const { transformations } = this.state;
    const hasTransforms = transformations.length > 0;

    // If there are any alerts then
    // we can't use transformations
    if (alert) {
      const message = hasTransforms
        ? "Transformations can't be used on a panel with alerts"
        : "Transformations can't be used on a panel with existing alerts";
      return <PanelNotSupported message={message} />;
    }

    return (
      <CustomScrollbar scrollTop={this.state.scrollTop} autoHeightMin="100%">
        <Container padding="lg">
          <div data-testid={selectors.components.TransformTab.content}>
            {!hasTransforms && config.featureToggles.transformationsRedesign && this.renderEmptyMessage()}
            {hasTransforms && this.renderTransformationEditors()}
            {this.renderTransformsPicker()}
          </div>
        </Container>
      </CustomScrollbar>
    );
  }
}

<<<<<<< HEAD
interface TransformationCardProps {
  transform: TransformerRegistryItem<any>;
  onClick: () => void;
}

function TransformationCard({ transform, onClick }: TransformationCardProps) {
  const styles = useStyles2(getStyles);
  return (
    <Card
      className={styles.card}
      data-testid={selectors.components.TransformTab.newTransform(transform.name)}
      onClick={onClick}
    >
      <Card.Heading>{transform.name}</Card.Heading>
      <Card.Description>{transform.description}</Card.Description>
      {transform.state && (
        <Card.Tags>
          <PluginStateInfo state={transform.state} />
        </Card.Tags>
      )}
    </Card>
  );
}

const getStyles = (theme: GrafanaTheme2) => {
  return {
    hide: css({
      display: 'none',
    }),
    card: css({
      margin: '0',
      padding: `${theme.spacing(1)}`,
    }),
    grid: css({
      display: 'grid',
      gridTemplateColumns: 'repeat(auto-fill, minmax(220px, 1fr))',
      gridAutoRows: '1fr',
      gap: `${theme.spacing(2)} ${theme.spacing(1)}`,
      width: '100%',
    }),
    newCard: css({
      gridTemplateRows: 'min-content 0 1fr 0',
    }),
    cardDisabled: css({
      backgroundColor: 'rgb(204, 204, 220, 0.045)',
      color: `${theme.colors.text.disabled} !important`,
    }),
    heading: css`
      font-weight: 400,
      > button: {
        width: '100%',
        display: 'flex',
        justify-content: 'space-between',
        align-items: 'center',
        flex-wrap: 'no-wrap',
      },
    `,
    description: css({
      fontSize: '12px',
      display: 'flex',
      flexDirection: 'column',
      justifyContent: 'space-between',
    }),
    image: css({
      display: 'block',
      maxEidth: '100%`',
      marginTop: `${theme.spacing(2)}`,
    }),
    searchWrapper: css({
      display: 'flex',
      flexWrap: 'wrap',
      columnGap: '27px',
      rowGap: '16px',
      width: '100%',
    }),
    searchInput: css({
      flexGrow: '1',
      width: 'initial',
    }),
    showImages: css({
      flexBasis: '0',
      display: 'flex',
      gap: '8px',
      alignItems: 'center',
    }),
    pickerInformationLine: css({
      fontSize: '16px',
      marginBottom: `${theme.spacing(2)}`,
    }),
    pickerInformationLineHighlight: css({
      verticalAlign: 'middle',
    }),
    illustationSwitchLabel: css({
      whiteSpace: 'nowrap',
    }),
    filterWrapper: css({
      padding: `${theme.spacing(1)} 0`,
      display: 'flex',
      flexWrap: 'wrap',
      rowGap: `${theme.spacing(1)}`,
      columnGap: `${theme.spacing(0.5)}`,
    }),
    listInformationLineWrapper: css({
      display: 'flex',
      justifyContent: 'space-between',
      marginBottom: '24px',
    }),
    listInformationLineText: css({
      fontSize: '16px',
    }),
    pluginStateInfoWrapper: css({
      marginLeft: '5px',
    }),
    cardApplicableInfo: css({
      position: 'absolute',
      bottom: `${theme.spacing(1)}`,
      right: `${theme.spacing(1)}`,
    }),
  };
};

interface TransformationsGridProps {
  transformations: Array<TransformerRegistryItem<any>>;
  showIllustrations?: boolean;
  onClick: (id: string) => void;
  data: DataFrame[];
}

function TransformationsGrid({ showIllustrations, transformations, onClick, data }: TransformationsGridProps) {
  const styles = useStyles2(getStyles);

  return (
    <div className={styles.grid}>
      {transformations.map((transform) => {
        // Check to see if the transform
        // is applicable to the given data
        let applicabilityScore = TransformationApplicabilityLevels.Applicable;
        if (transform.transformation.isApplicable !== undefined) {
          applicabilityScore = transform.transformation.isApplicable(data);
        }
        const isApplicable = applicabilityScore > 0;

        let applicabilityDescription = null;
        if (transform.transformation.isApplicableDescription !== undefined) {
          if (typeof transform.transformation.isApplicableDescription === 'function') {
            applicabilityDescription = transform.transformation.isApplicableDescription(data);
          } else {
            applicabilityDescription = transform.transformation.isApplicableDescription;
          }
        }

        // Add disabled styles to disabled
        let cardClasses = styles.newCard;
        if (!isApplicable) {
          cardClasses = cx(styles.newCard, styles.cardDisabled);
        }

        return (
          <Card
            className={cardClasses}
            data-testid={selectors.components.TransformTab.newTransform(transform.name)}
            onClick={() => onClick(transform.id)}
            key={transform.id}
          >
            <Card.Heading className={styles.heading}>
              <>
                <span>{transform.name}</span>
                <span className={styles.pluginStateInfoWrapper}>
                  <PluginStateInfo state={transform.state} />
                </span>
              </>
            </Card.Heading>
            <Card.Description className={styles.description}>
              <>
                <span>{getTransformationsRedesignDescriptions(transform.id)}</span>
                {showIllustrations && (
                  <span>
                    <img
                      className={styles.image}
                      src={getImagePath(transform.id, !isApplicable)}
                      alt={transform.name}
                    />
                  </span>
                )}
                {!isApplicable && applicabilityDescription !== null && (
                  <IconButton
                    className={styles.cardApplicableInfo}
                    name="info-circle"
                    tooltip={applicabilityDescription}
                  />
                )}
              </>
            </Card.Description>
          </Card>
        );
      })}
    </div>
  );
}

const getImagePath = (id: string, disabled: boolean) => {
  let folder = null;
  if (!disabled) {
    folder = config.theme2.isDark ? 'dark' : 'light';
  } else {
    folder = 'disabled';
  }

  return `public/img/transformations/${folder}/${id}.svg`;
};

const getTransformationsRedesignDescriptions = (id: string): string => {
  const overrides: { [key: string]: string } = {
    [DataTransformerID.concatenate]: 'Combine all fields into a single frame.',
    [DataTransformerID.configFromData]: 'Set unit, min, max and more.',
    [DataTransformerID.fieldLookup]: 'Use a field value to lookup countries, states, or airports.',
    [DataTransformerID.filterFieldsByName]: 'Remove parts of the query results using a regex pattern.',
    [DataTransformerID.filterByRefId]: 'Remove rows from the data based on origin query',
    [DataTransformerID.filterByValue]: 'Remove rows from the query results using user-defined filters.',
    [DataTransformerID.groupBy]: 'Group data by a field value and create aggregate data.',
    [DataTransformerID.groupingToMatrix]: 'Summarize and reorganize data based on three fields.',
    [DataTransformerID.joinByField]: 'Combine rows from 2+ tables, based on a related field.',
    [DataTransformerID.labelsToFields]: 'Group series by time and return labels or tags as fields.',
    [DataTransformerID.merge]: 'Merge multiple series. Values will be combined into one row.',
    [DataTransformerID.organize]: 'Re-order, hide, or rename fields.',
    [DataTransformerID.partitionByValues]: 'Split a one-frame dataset into multiple series.',
    [DataTransformerID.prepareTimeSeries]: 'Stretch data frames from the wide format into the long format.',
    [DataTransformerID.reduce]: 'Reduce all rows or data points to a single value (ex. max, mean).',
    [DataTransformerID.renameByRegex]:
      'Rename parts of the query results using a regular expression and replacement pattern.',
    [DataTransformerID.seriesToRows]: 'Merge multiple series. Return time, metric and values as a row.',
    [DataTransformerID.groupToSubframe]: 'Group data by a field and aggregate data for a sub-view (e.g. a sub-table).'
  };

  return overrides[id] || standardTransformersRegistry.getIfExists(id)?.description || '';
};

=======
>>>>>>> d7af7d01
export const TransformationsEditor = withTheme(UnThemedTransformationsEditor);<|MERGE_RESOLUTION|>--- conflicted
+++ resolved
@@ -469,244 +469,4 @@
   }
 }
 
-<<<<<<< HEAD
-interface TransformationCardProps {
-  transform: TransformerRegistryItem<any>;
-  onClick: () => void;
-}
-
-function TransformationCard({ transform, onClick }: TransformationCardProps) {
-  const styles = useStyles2(getStyles);
-  return (
-    <Card
-      className={styles.card}
-      data-testid={selectors.components.TransformTab.newTransform(transform.name)}
-      onClick={onClick}
-    >
-      <Card.Heading>{transform.name}</Card.Heading>
-      <Card.Description>{transform.description}</Card.Description>
-      {transform.state && (
-        <Card.Tags>
-          <PluginStateInfo state={transform.state} />
-        </Card.Tags>
-      )}
-    </Card>
-  );
-}
-
-const getStyles = (theme: GrafanaTheme2) => {
-  return {
-    hide: css({
-      display: 'none',
-    }),
-    card: css({
-      margin: '0',
-      padding: `${theme.spacing(1)}`,
-    }),
-    grid: css({
-      display: 'grid',
-      gridTemplateColumns: 'repeat(auto-fill, minmax(220px, 1fr))',
-      gridAutoRows: '1fr',
-      gap: `${theme.spacing(2)} ${theme.spacing(1)}`,
-      width: '100%',
-    }),
-    newCard: css({
-      gridTemplateRows: 'min-content 0 1fr 0',
-    }),
-    cardDisabled: css({
-      backgroundColor: 'rgb(204, 204, 220, 0.045)',
-      color: `${theme.colors.text.disabled} !important`,
-    }),
-    heading: css`
-      font-weight: 400,
-      > button: {
-        width: '100%',
-        display: 'flex',
-        justify-content: 'space-between',
-        align-items: 'center',
-        flex-wrap: 'no-wrap',
-      },
-    `,
-    description: css({
-      fontSize: '12px',
-      display: 'flex',
-      flexDirection: 'column',
-      justifyContent: 'space-between',
-    }),
-    image: css({
-      display: 'block',
-      maxEidth: '100%`',
-      marginTop: `${theme.spacing(2)}`,
-    }),
-    searchWrapper: css({
-      display: 'flex',
-      flexWrap: 'wrap',
-      columnGap: '27px',
-      rowGap: '16px',
-      width: '100%',
-    }),
-    searchInput: css({
-      flexGrow: '1',
-      width: 'initial',
-    }),
-    showImages: css({
-      flexBasis: '0',
-      display: 'flex',
-      gap: '8px',
-      alignItems: 'center',
-    }),
-    pickerInformationLine: css({
-      fontSize: '16px',
-      marginBottom: `${theme.spacing(2)}`,
-    }),
-    pickerInformationLineHighlight: css({
-      verticalAlign: 'middle',
-    }),
-    illustationSwitchLabel: css({
-      whiteSpace: 'nowrap',
-    }),
-    filterWrapper: css({
-      padding: `${theme.spacing(1)} 0`,
-      display: 'flex',
-      flexWrap: 'wrap',
-      rowGap: `${theme.spacing(1)}`,
-      columnGap: `${theme.spacing(0.5)}`,
-    }),
-    listInformationLineWrapper: css({
-      display: 'flex',
-      justifyContent: 'space-between',
-      marginBottom: '24px',
-    }),
-    listInformationLineText: css({
-      fontSize: '16px',
-    }),
-    pluginStateInfoWrapper: css({
-      marginLeft: '5px',
-    }),
-    cardApplicableInfo: css({
-      position: 'absolute',
-      bottom: `${theme.spacing(1)}`,
-      right: `${theme.spacing(1)}`,
-    }),
-  };
-};
-
-interface TransformationsGridProps {
-  transformations: Array<TransformerRegistryItem<any>>;
-  showIllustrations?: boolean;
-  onClick: (id: string) => void;
-  data: DataFrame[];
-}
-
-function TransformationsGrid({ showIllustrations, transformations, onClick, data }: TransformationsGridProps) {
-  const styles = useStyles2(getStyles);
-
-  return (
-    <div className={styles.grid}>
-      {transformations.map((transform) => {
-        // Check to see if the transform
-        // is applicable to the given data
-        let applicabilityScore = TransformationApplicabilityLevels.Applicable;
-        if (transform.transformation.isApplicable !== undefined) {
-          applicabilityScore = transform.transformation.isApplicable(data);
-        }
-        const isApplicable = applicabilityScore > 0;
-
-        let applicabilityDescription = null;
-        if (transform.transformation.isApplicableDescription !== undefined) {
-          if (typeof transform.transformation.isApplicableDescription === 'function') {
-            applicabilityDescription = transform.transformation.isApplicableDescription(data);
-          } else {
-            applicabilityDescription = transform.transformation.isApplicableDescription;
-          }
-        }
-
-        // Add disabled styles to disabled
-        let cardClasses = styles.newCard;
-        if (!isApplicable) {
-          cardClasses = cx(styles.newCard, styles.cardDisabled);
-        }
-
-        return (
-          <Card
-            className={cardClasses}
-            data-testid={selectors.components.TransformTab.newTransform(transform.name)}
-            onClick={() => onClick(transform.id)}
-            key={transform.id}
-          >
-            <Card.Heading className={styles.heading}>
-              <>
-                <span>{transform.name}</span>
-                <span className={styles.pluginStateInfoWrapper}>
-                  <PluginStateInfo state={transform.state} />
-                </span>
-              </>
-            </Card.Heading>
-            <Card.Description className={styles.description}>
-              <>
-                <span>{getTransformationsRedesignDescriptions(transform.id)}</span>
-                {showIllustrations && (
-                  <span>
-                    <img
-                      className={styles.image}
-                      src={getImagePath(transform.id, !isApplicable)}
-                      alt={transform.name}
-                    />
-                  </span>
-                )}
-                {!isApplicable && applicabilityDescription !== null && (
-                  <IconButton
-                    className={styles.cardApplicableInfo}
-                    name="info-circle"
-                    tooltip={applicabilityDescription}
-                  />
-                )}
-              </>
-            </Card.Description>
-          </Card>
-        );
-      })}
-    </div>
-  );
-}
-
-const getImagePath = (id: string, disabled: boolean) => {
-  let folder = null;
-  if (!disabled) {
-    folder = config.theme2.isDark ? 'dark' : 'light';
-  } else {
-    folder = 'disabled';
-  }
-
-  return `public/img/transformations/${folder}/${id}.svg`;
-};
-
-const getTransformationsRedesignDescriptions = (id: string): string => {
-  const overrides: { [key: string]: string } = {
-    [DataTransformerID.concatenate]: 'Combine all fields into a single frame.',
-    [DataTransformerID.configFromData]: 'Set unit, min, max and more.',
-    [DataTransformerID.fieldLookup]: 'Use a field value to lookup countries, states, or airports.',
-    [DataTransformerID.filterFieldsByName]: 'Remove parts of the query results using a regex pattern.',
-    [DataTransformerID.filterByRefId]: 'Remove rows from the data based on origin query',
-    [DataTransformerID.filterByValue]: 'Remove rows from the query results using user-defined filters.',
-    [DataTransformerID.groupBy]: 'Group data by a field value and create aggregate data.',
-    [DataTransformerID.groupingToMatrix]: 'Summarize and reorganize data based on three fields.',
-    [DataTransformerID.joinByField]: 'Combine rows from 2+ tables, based on a related field.',
-    [DataTransformerID.labelsToFields]: 'Group series by time and return labels or tags as fields.',
-    [DataTransformerID.merge]: 'Merge multiple series. Values will be combined into one row.',
-    [DataTransformerID.organize]: 'Re-order, hide, or rename fields.',
-    [DataTransformerID.partitionByValues]: 'Split a one-frame dataset into multiple series.',
-    [DataTransformerID.prepareTimeSeries]: 'Stretch data frames from the wide format into the long format.',
-    [DataTransformerID.reduce]: 'Reduce all rows or data points to a single value (ex. max, mean).',
-    [DataTransformerID.renameByRegex]:
-      'Rename parts of the query results using a regular expression and replacement pattern.',
-    [DataTransformerID.seriesToRows]: 'Merge multiple series. Return time, metric and values as a row.',
-    [DataTransformerID.groupToSubframe]: 'Group data by a field and aggregate data for a sub-view (e.g. a sub-table).'
-  };
-
-  return overrides[id] || standardTransformersRegistry.getIfExists(id)?.description || '';
-};
-
-=======
->>>>>>> d7af7d01
 export const TransformationsEditor = withTheme(UnThemedTransformationsEditor);